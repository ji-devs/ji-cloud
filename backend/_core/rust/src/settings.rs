#[cfg(any(not(feature = "local"), feature = "sqlproxy"))]
use super::google::{get_access_token_and_project_id, get_secret};
use config::RemoteTarget;
use jsonwebtoken::EncodingKey;
use sqlx::postgres::PgConnectOptions;
use std::{
    env, fmt,
    time::{Duration, SystemTime, UNIX_EPOCH},
};

#[derive(Clone)]
pub struct Settings {
    pub remote_target: RemoteTarget,
    pub local_insecure: bool,
    pub local_no_auth: bool,
    pub api_port: u16,
    pub pages_port: u16,
    pub epoch: Duration,
    pub jwt_encoding_key: EncodingKey,
    pub jwk_audience: String,
    pub jwk_issuer: String,
    //TODO see: https://github.com/Keats/jsonwebtoken/issues/120#issuecomment-634096881
    //Keeping a string is a stop-gap measure for now, not ideal
    pub jwt_decoding_key: String,
    pub connect_options: PgConnectOptions,
}

#[cfg(not(any(feature = "local", feature = "sandbox", feature = "release")))]
compile_error!("At least one of the `local`, `sandbox` or `release` features must be enabled.");

#[cfg(any(
    all(feature = "local", feature = "sandbox"),
    all(feature = "local", feature = "release"),
    all(feature = "sandbox", feature = "release"),
))]
compile_error!("Only one of `local`, `sandbox` or `release` features can be enabled.");

#[cfg(all(feature = "local", feature = "sqlproxy"))]
pub async fn init() -> anyhow::Result<Settings> {
    _init(RemoteTarget::Local, DbTarget::Proxy).await
}

#[cfg(all(feature = "local", not(feature = "sqlproxy")))]
pub async fn init() -> anyhow::Result<Settings> {
    let jwt_secret = req_env("JWT_SECRET")?;
    let jwt_encoding_key = EncodingKey::from_secret(jwt_secret.as_ref());

<<<<<<< HEAD
=======
    let project_id = env::var("PROJECT_ID").unwrap_or_default();
    let issuer = format!("{}/{}", config::JWK_ISSUER_URL, project_id);

>>>>>>> 1baa7649
    Settings::new(
        RemoteTarget::Local,
        req_env("DATABASE_URL")?.parse::<PgConnectOptions>()?,
        jwt_encoding_key,
        jwt_secret,
<<<<<<< HEAD
        // no project locally.
        String::new(),
        String::new(),
=======
        project_id,
        issuer,
>>>>>>> 1baa7649
    )
}

#[cfg(feature = "sandbox")]
pub async fn init() -> anyhow::Result<Settings> {
    _init(
        RemoteTarget::Sandbox,
        DbTarget::Remote(RemoteTarget::Sandbox),
    )
    .await
}

#[cfg(feature = "release")]
pub async fn init() -> anyhow::Result<Settings> {
    _init(
        RemoteTarget::Release,
        DbTarget::Remote(RemoteTarget::Release),
    )
    .await
}

fn req_env(key: &str) -> anyhow::Result<String> {
    env::var(key).map_err(|_| anyhow::anyhow!("Missing required env var `{}`", key))
}

#[cfg(any(not(feature = "local"), feature = "sqlproxy"))]
async fn _init(remote_target: RemoteTarget, db_target: DbTarget) -> anyhow::Result<Settings> {
    let (token, project_id) =
        get_access_token_and_project_id(remote_target.google_credentials_env_name())
            .await
            .expect("couldn't get access token and project id!");

    let jwt_secret = get_secret(token.as_ref(), &project_id, "JWT_SECRET").await;
    let db_pass = get_secret(token.as_ref(), &project_id, "DB_PASS").await;

    let jwt_encoding_key = EncodingKey::from_secret(jwt_secret.as_ref());

    //TODO see: https://github.com/Keats/jsonwebtoken/issues/120#issuecomment-634096881
    //Keeping a string is a stop-gap measure for now, not ideal

    Settings::new(
        remote_target,
        db_target.into_connect_options(&db_pass),
        jwt_encoding_key,
        jwt_secret,
        project_id.to_owned(),
        format!("{}/{}", config::JWK_ISSUER_URL, project_id),
    )
}

impl fmt::Debug for Settings {
    fn fmt(&self, f: &mut fmt::Formatter<'_>) -> fmt::Result {
        // when finish_non_exaustive is stable, use that.
        f.debug_struct("Settings")
            .field("remote_target", &self.remote_target)
            .field("api_port", &self.api_port)
            .field("pages_port", &self.pages_port)
            .finish()
    }
}
fn get_epoch() -> Duration {
    SystemTime::now()
        .duration_since(UNIX_EPOCH)
        .expect("Time went backwards")
}

impl Settings {
    fn new(
        remote_target: RemoteTarget,
        connect_options: PgConnectOptions,
        jwt_encoding_key: EncodingKey,
        jwt_decoding_key: String,
        jwk_audience: String,
        jwk_issuer: String,
    ) -> anyhow::Result<Self> {
        let (api_port, pages_port) = match remote_target {
            RemoteTarget::Local => (
                req_env("LOCAL_API_PORT")?.parse()?,
                req_env("LOCAL_PAGES_PORT")?.parse()?,
            ),

            RemoteTarget::Sandbox | RemoteTarget::Release => (8080_u16, 8080_u16),
        };

        let local_insecure = remote_target == RemoteTarget::Local;

        let local_no_auth = local_insecure
            && env::var("LOCAL_NO_FIREBASE_AUTH").map_or(false, |it| it.parse().unwrap_or(false));

        Ok(Self {
            remote_target,
            api_port,
            pages_port,
            local_insecure,
            local_no_auth,
            epoch: get_epoch(),
            jwt_encoding_key,
            jwt_decoding_key,
            jwk_audience,
            jwk_issuer,
            connect_options,
        })
    }
}

#[derive(Debug, PartialEq, Eq, Copy, Clone)]
#[cfg(any(not(feature = "local"), feature = "sqlproxy"))]
enum DbTarget {
    Proxy,
    Remote(RemoteTarget),
}

#[cfg(any(not(feature = "local"), feature = "sqlproxy"))]
impl DbTarget {
    fn into_connect_options(self, secret_db_pass: &str) -> PgConnectOptions {
        // Proxy target + remote target
        let base = PgConnectOptions::new()
            .username(config::REMOTE_DB_USER)
            .password(secret_db_pass)
            .database(config::REMOTE_DB_NAME);

        match self {
            DbTarget::Proxy => base.host("localhost").port(config::SQL_PROXY_PORT),

            DbTarget::Remote(remote_target) => {
                let instance_connection =
                    env::var("INSTANCE_CONNECTION_NAME").unwrap_or(match remote_target {
                        RemoteTarget::Sandbox => config::DB_INSTANCE_SANDBOX.to_string(),
                        RemoteTarget::Release => config::DB_INSTANCE_RELEASE.to_string(),
                        _ => panic!("non-dev mode only makes sense for sandbox or release"),
                    });

                let socket_path = env::var("DB_SOCKET_PATH").unwrap_or("/cloudsql".to_string());

                base.socket(format!("{}/{}", socket_path, instance_connection))
            }
        }
    }
}<|MERGE_RESOLUTION|>--- conflicted
+++ resolved
@@ -44,26 +44,16 @@
 pub async fn init() -> anyhow::Result<Settings> {
     let jwt_secret = req_env("JWT_SECRET")?;
     let jwt_encoding_key = EncodingKey::from_secret(jwt_secret.as_ref());
-
-<<<<<<< HEAD
-=======
     let project_id = env::var("PROJECT_ID").unwrap_or_default();
     let issuer = format!("{}/{}", config::JWK_ISSUER_URL, project_id);
-
->>>>>>> 1baa7649
+  
     Settings::new(
         RemoteTarget::Local,
         req_env("DATABASE_URL")?.parse::<PgConnectOptions>()?,
         jwt_encoding_key,
         jwt_secret,
-<<<<<<< HEAD
-        // no project locally.
-        String::new(),
-        String::new(),
-=======
         project_id,
         issuer,
->>>>>>> 1baa7649
     )
 }
 
