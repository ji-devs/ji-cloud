--- conflicted
+++ resolved
@@ -15,10 +15,7 @@
 struct TranslateTextRequest {
     q: String,
     source: String,
-<<<<<<< HEAD
     target: String,
-=======
->>>>>>> 8ad276f8
     format: String,
 }
 
@@ -256,7 +253,6 @@
                         )
                         .await?;
                     } else {
-<<<<<<< HEAD
                         log::warn!("Empty translation list for image_id: {}", t.image_id.0,);
                         update_image_translation_status(
                             &mut txn,
@@ -266,12 +262,6 @@
                             TranslationStatus::Undefined,
                         )
                         .await?;
-=======
-                        log::warn!(
-                            "Empty description translation list for image_id: {}",
-                            t.image_id.0,
-                        );
->>>>>>> 8ad276f8
                         continue;
                     };
                 }
@@ -323,7 +313,6 @@
                         )
                         .await?;
                     } else {
-<<<<<<< HEAD
                         log::warn!("Empty translation list for image_id: {}", t.image_id.0,);
                         update_image_translation_status(
                             &mut txn,
@@ -333,9 +322,6 @@
                             TranslationStatus::Undefined,
                         )
                         .await?;
-=======
-                        log::warn!("Empty name translation list for image_id: {}", t.image_id.0,);
->>>>>>> 8ad276f8
                         continue;
                     };
                 }
@@ -445,7 +431,6 @@
                     )
                     .await?;
                 } else {
-<<<<<<< HEAD
                     log::debug!("Empty translation list for jig_data_id: {}", t.jig_data_id);
                     update_asset_translation_status(
                         &mut txn,
@@ -455,12 +440,6 @@
                         TranslationStatus::Undefined,
                     )
                     .await?;
-=======
-                    log::debug!(
-                        "Empty description translation list for jig_data_id: {}",
-                        t.jig_data_id
-                    );
->>>>>>> 8ad276f8
                     continue;
                 };
             } else {
@@ -509,7 +488,6 @@
                     )
                     .await?;
                 } else {
-<<<<<<< HEAD
                     log::debug!("Empty translation list for jig_data_id: {}", t.jig_data_id);
                     update_asset_translation_status(
                         &mut txn,
@@ -520,12 +498,6 @@
                     )
                     .await?;
 
-=======
-                    log::debug!(
-                        "Empty name translation list for jig_data_id: {}",
-                        t.jig_data_id
-                    );
->>>>>>> 8ad276f8
                     continue;
                 };
             } else {
@@ -818,7 +790,6 @@
                     )
                     .await?;
                 } else {
-<<<<<<< HEAD
                     log::debug!("Empty translation list for course_id: {}", t.course_data_id);
                     update_asset_translation_status(
                         &mut txn,
@@ -829,12 +800,6 @@
                     )
                     .await?;
 
-=======
-                    log::debug!(
-                        "Empty description translation list for course_id: {}",
-                        t.course_data_id
-                    );
->>>>>>> 8ad276f8
                     continue;
                 };
             } else {
@@ -885,7 +850,6 @@
                     )
                     .await?;
                 } else {
-<<<<<<< HEAD
                     log::debug!("Empty translation list for course_id: {}", t.course_data_id);
                     update_asset_translation_status(
                         &mut txn,
@@ -895,12 +859,6 @@
                         TranslationStatus::Undefined,
                     )
                     .await?;
-=======
-                    log::debug!(
-                        "Empty name translation list for course_id: {}",
-                        t.course_data_id
-                    );
->>>>>>> 8ad276f8
                     continue;
                 };
             } else {
