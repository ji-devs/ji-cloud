--- conflicted
+++ resolved
@@ -30,16 +30,13 @@
         )
         .await?;
 
-<<<<<<< HEAD
-        let guard = core::sentry::init(settings.sentry_api_key().await?.as_deref(), remote_target)?;
-=======
+        //let guard = core::sentry::init(settings.sentry_api_key().await?.as_deref(), remote_target)?;
         let guard = settings
             .sentry_api_key()
             .await
             .ok()
             .map(|dsn| core::sentry::init(&dsn, remote_target))
             .transpose()?;
->>>>>>> 80ec0a1e
 
         (runtime_settings, jwk_verifier, s3, algolia, db_pool, guard)
     };
