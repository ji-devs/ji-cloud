--- conflicted
+++ resolved
@@ -31,40 +31,24 @@
         uses: google-github-actions/setup-gcloud@v0
         with:
           version: '295.0.0'
-<<<<<<< HEAD
-
-=======
           service_account_key: ${{ secrets.GOOGLE_CLOUD_SERVICE_ACCOUNT_JSON_KEY_SANDBOX }}
->>>>>>> 04508e28
 
       - name: download cargo-make release
         run: curl -u jewish-interactive:"$GITHUB_TOKEN" -s https://api.github.com/repos/sagiegurari/cargo-make/releases/latest | grep '"tag_name":' | sed -E 's/.*"([^"]+)".*/\1/' | xargs -I {} wget -c https://github.com/sagiegurari/cargo-make/releases/latest/download/cargo-make-v{}-x86_64-unknown-linux-musl.zip -O cargo-make.zip
         env:
           GITHUB_TOKEN: ${{ secrets.GITHUB_TOKEN }}
-      - name: extract cargo-make to folder
-      - name: extract cargo-make to folder
 
-
-<<<<<<< HEAD
-=======
       - name: extract cargo-make to folder
         run: unzip -j cargo-make.zip -d cargo-make
 
->>>>>>> 04508e28
       - name: add cargo-make to path
         uses: dakom/actions-path@master
         with:
           path: ${{github.workspace}}/cargo-make
-      - name: build and deploy
-      - name: build and deploy
 
-
-<<<<<<< HEAD
-=======
       - name: build and deploy
         run: cargo make sandbox-api
 
->>>>>>> 04508e28
       - name: Notify slack of all status
         uses: pullreminders/slack-action@master
         with:
