--- conflicted
+++ resolved
@@ -7,12 +7,7 @@
     "watch": "postcss -w src/index.css --env development -o dist/styles.css",
     "bundle": "npm-run-all -p _bundle-dev _bundle-prod",
     "_bundle-dev": "postcss src/index.css --env development -o dist/styles.css",
-<<<<<<< HEAD
-    "_bundle-prod": "postcss src/index.css --env production -o dist/styles.min.css",
-    "_bundle-for-storybook": "postcss src/index.css --env production -o dist/styles.css"
-=======
     "_bundle-prod": "postcss src/index.css --env production -o dist/styles.min.css"
->>>>>>> bbdea6fe
   },
   "author": "",
   "license": "ISC",
