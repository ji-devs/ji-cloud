import { LitElement, html, css, customElement, property } from "lit-element";
import "@elements/core/buttons/ellipses";
import "@elements/entry/admin/category/category-dropdown";

import { nothing } from "lit-html";
import { classMap } from "lit-html/directives/class-map";
export type Mode = "checkbox" | "textInput" | "textDisplay";

@customElement("dropdown-tree-child")
export class DropdownTreeChild extends LitElement {
  static get styles() {
    return [
      css`
      li{
          position:relative;
          display:flex;
          content-items:center;

      }
      ul.closed {
        display: none;
      }
      .inside {
        position:absolute;
        border:solid 1px #c4dbff;
        border-right:none; 
        border-top:none;
        width:26px;
        height:24px;
        left:-28px;
        top: -10px


      }
      .icon-wrapper{
        position:relative;
        
        
      }
      .titleoptions{
        margin-top:8px;
        position: relative;
        top: 6px;
       
        
      }
      .ellipses-wrapper{
        display:flex;
        position:relative;
       
      }
      .ellipses-wrapper ::slotted([slot="menu-dropdown"]){
        display:none;
        position:absolute;
        left:50px;
      }
      .ellipses-wrapper:hover ::slotted([slot="menu-dropdown"]){
        display:flex;
      }
      ::slotted(*){
        display:flex;
      }
      .noellipses{
        display:block;
      }
    
      .ellipsesMenu{
        display:block;
      }
      .textinput{
        display: block;
          margin-top: -28px;
          margin-left: 25px;
      }
   
      .arrow {
        display: inline-block;
        cursor: pointer;
      }
      .arrow.expanded {
          transform: rotate(90deg);
      }
    `,
    ];
  }

  @property()
  label: string = "";

  @property({type: Boolean})
  expanded: boolean = false; 

  @property({type: Boolean})
  hasChildren: boolean = false; 

  @property()
  mode: Mode = "textDisplay";

  @property({ type: Boolean })
  hasMenu: boolean = true;

  render() {
<<<<<<< HEAD
    const { label, open, mode, hasMenu } = this;
    const inside = mode === "checkbox" ? 
      html`
      <div class="icon-wrapper">
        <input type="checkbox" />
        <div class="inside"></div>
      </div>
      <div>${label}</div>
      <slot name="menu-dropdown"></slot>
`
      : mode === "textDisplay" ? 
      html`
        <div class="icon-wrapper">
          <img-ui path="icon-chevron-categories-24-px.svg" alt=""></img-ui>
          <div class="inside"></div>
        </div>
        <div>${label}</div>
       <slot name="menu-dropdown"></slot>

        `
      : mode === "textInput" ?
      html`
      <div class="icon-wrapper">
      <img-ui path="icon-chevron-categories-24-px.svg" alt=""></img-ui>
      <input class="textinput" type="text"/>
      <div class="inside"></div>
      </div>`
      :nothing;


=======
    const { expanded, mode} = this;
>>>>>>> f3ee1a39

    return html`
      <li class="titleoptions open">
        <div class="ellipses-wrapper">
            ${mode === "checkbox" ? renderCheckbox(this)
              : mode === "textInput" ? renderTextInput(this)
              : mode === "textDisplay" ? renderTextDisplay(this)
              : nothing
            }
        </div>
      
        <ul class="${expanded ? " open" : "closed" }">
          <slot></slot>
        </ul>
      </li>
    `;
  }
}

function renderCheckbox(self:DropdownTreeChild) {
  const {label} = self;

    return html`
    <div class="icon-wrapper">
      <input type="checkbox" />
      <div class="inside"></div>
    </div>
    <div>${label}</div>
    <slot name="menu-dropdown"></slot>
    `
}

function renderTextDisplay(self:DropdownTreeChild) {
  const {label} = self;
  return html`
    <div class="icon-wrapper">
      ${renderArrow(self)}
      <div class="inside"></div>
    </div>
    <div>${label}</div>
    <slot name="menu-dropdown"></slot>
  `
}
function renderTextInput(self:DropdownTreeChild) {
  const {label} = self;
    return html`
    <div class="icon-wrapper">
    ${renderArrow(self)}
    <input class="textinput" type="text" value="${label}"/>
    <div class="inside"></div>
    </div>`
}

function renderArrow(self:DropdownTreeChild) {
    const {expanded, hasChildren} = self;

    if(!hasChildren) {
      //THIS BREAKS WHEN MODE IS textInput
      return nothing;
    }
    const classes = classMap({
      arrow: true,
      expanded
    });

    return html`<img-ui 
      @click="${() => self.expanded = !self.expanded}" 
      path="icon-chevron-categories-24-px.svg" 
      alt=""
      class="${classes}"
    ></img-ui>`
}<|MERGE_RESOLUTION|>--- conflicted
+++ resolved
@@ -100,40 +100,7 @@
   hasMenu: boolean = true;
 
   render() {
-<<<<<<< HEAD
-    const { label, open, mode, hasMenu } = this;
-    const inside = mode === "checkbox" ? 
-      html`
-      <div class="icon-wrapper">
-        <input type="checkbox" />
-        <div class="inside"></div>
-      </div>
-      <div>${label}</div>
-      <slot name="menu-dropdown"></slot>
-`
-      : mode === "textDisplay" ? 
-      html`
-        <div class="icon-wrapper">
-          <img-ui path="icon-chevron-categories-24-px.svg" alt=""></img-ui>
-          <div class="inside"></div>
-        </div>
-        <div>${label}</div>
-       <slot name="menu-dropdown"></slot>
-
-        `
-      : mode === "textInput" ?
-      html`
-      <div class="icon-wrapper">
-      <img-ui path="icon-chevron-categories-24-px.svg" alt=""></img-ui>
-      <input class="textinput" type="text"/>
-      <div class="inside"></div>
-      </div>`
-      :nothing;
-
-
-=======
     const { expanded, mode} = this;
->>>>>>> f3ee1a39
 
     return html`
       <li class="titleoptions open">
