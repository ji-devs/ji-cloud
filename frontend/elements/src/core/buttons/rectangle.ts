import { LitElement, html, css, customElement, property } from 'lit-element';
import { classMap } from 'lit-html/directives/class-map';
<<<<<<< HEAD
import { nothing } from 'lit-html';
import { BaseButton } from "@elements/_styles/buttons";
import { lastAttributeNameRegex } from 'lit-html/lib/template';
=======
import { nothing} from 'lit-html';
import {BaseButton} from "@elements/_styles/buttons";
>>>>>>> d00ef5ca

export type Color = "red" | "blue" | "white" | "green";
export type Size = "small" | "medium" | "large" | "x-large";

export type IconAfter = "arrow";
export type IconBefore = "magnifyer" | "share" | "create" | "play";


@customElement("button-rect")
export class _ extends BaseButton {
  static get styles() {
    return [
      css`
        button {
          border-radius: 24px;
          border: none;
          cursor: pointer;
          font-size: 16px;
          display: flex;
          align-items: center;
        }
        .medium {
          padding: 13.6px 24px 11.4px;
      }
     .small{
    padding: 5px 24px 4px;
 
}

      .large{
       padding: 15px 40px 16px;
       
      }
      
      .red {
        background:#fd6b71;
        color:#fff;
      }
      
      .red:hover{
        background: #ed6065
      }
      
      .blue{
        background:#5590fc;
        color:#ffffff;
      }
      
      .blue:hover{
        background: #387af4
      }
      
      button:disabled{
        background: #a9b1b5;
        color: #e7edf0
      }
      button:focus{
          outline:none;
      }
      .bold {
        font-weight: bold;
      }
      .green{
        background-color: #71cf92;
        color:#ffffff;
      }
      .green:hover{
        background-color: #46ba6f;
      }
      .white{
        border: solid 1px #fb6c74;
        color:#fb6c74;
        background: #ffffff;
      }
      .left{
        margin-right:8px;
      }
      .pink{
        background-color:#fd6b71;
        color:#fffde6;
      }
      .right 
      {
        margin-left:8px;
      }
      .img-hidden{
        display:none
      }
      .x-large{
        font-size:24px;
        padding: 13.6px 24px 11.4px;
      }
    
    `];
  }

  @property()
  size: Size = "medium";

  @property()
  color: Color = "red";

  @property({ type: Boolean })
  bold: boolean = false;

  @property({ type: Boolean })
  italic: boolean = false;



  @property()
  iconBefore?: IconBefore;
  @property()
  iconAfter?: IconAfter;

  render() {


    const { size, color, bold, italic, iconAfter, iconBefore } = this;

    const classes = classMap({
      [size]: true,
      [color]: true,
      bold: bold,
      italic: italic,

    });

<<<<<<< HEAD

    const iconBeforePath = iconBefore === "magnifyer" ? "Icn_Magnfing.svg"
      : "";
=======
    
    const iconBeforePath = iconBefore === "magnifyer" ? "Icn_Magnfing.svg" 
    : iconBefore === "share" ? "Icn_Share_Red.svg" 
    : iconBefore === "create" ? "icn-plus-red.svg" 
    : iconBefore === "play" ? "icn-video-activity-hover.svg"
    : nothing;
>>>>>>> d00ef5ca
    const iconAfterPath = iconAfter === "arrow" ? "continue_arrow.svg"
      : "";

    return html`
      <button type="button" name="button" class="${classes}" >
      ${iconBefore && html`<img-ui class="left" path="${iconBeforePath}"></img-ui>`}
      <slot class="${classes}"></slot>
      ${iconAfter && html`<img-ui class="right" path="${iconAfterPath}"></img-ui>`}
    </button>
  `;
  }
}<|MERGE_RESOLUTION|>--- conflicted
+++ resolved
@@ -1,14 +1,8 @@
 import { LitElement, html, css, customElement, property } from 'lit-element';
 import { classMap } from 'lit-html/directives/class-map';
-<<<<<<< HEAD
 import { nothing } from 'lit-html';
 import { BaseButton } from "@elements/_styles/buttons";
-import { lastAttributeNameRegex } from 'lit-html/lib/template';
-=======
-import { nothing} from 'lit-html';
-import {BaseButton} from "@elements/_styles/buttons";
->>>>>>> d00ef5ca
-
+ 
 export type Color = "red" | "blue" | "white" | "green";
 export type Size = "small" | "medium" | "large" | "x-large";
 
@@ -136,18 +130,12 @@
 
     });
 
-<<<<<<< HEAD
-
-    const iconBeforePath = iconBefore === "magnifyer" ? "Icn_Magnfing.svg"
-      : "";
-=======
     
     const iconBeforePath = iconBefore === "magnifyer" ? "Icn_Magnfing.svg" 
     : iconBefore === "share" ? "Icn_Share_Red.svg" 
     : iconBefore === "create" ? "icn-plus-red.svg" 
     : iconBefore === "play" ? "icn-video-activity-hover.svg"
     : nothing;
->>>>>>> d00ef5ca
     const iconAfterPath = iconAfter === "arrow" ? "continue_arrow.svg"
       : "";
 
