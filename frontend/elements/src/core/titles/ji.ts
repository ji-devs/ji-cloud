--- conflicted
+++ resolved
@@ -1,16 +1,9 @@
 import { LitElement, html, css, customElement, property } from 'lit-element';
 import { classMap } from 'lit-html/directives/class-map';
-<<<<<<< HEAD
-
+import {nothing} from "lit-html";
 export type Color = "red" | "blue" | "white" | "green" | "lightgreen" | "lightblue" | "black";
 export type Size = "small" | "medium" | "large" | "x-large";
 export type Weight = "thin" | "bolder" | "x-bold";
-=======
-import {nothing} from "lit-html";
-export type Color = "red" | "blue" | "white" | "green";
-export type Size = "small" | "medium" | "large";
-
->>>>>>> 7a150778
 @customElement('title-ji')
 export class _ extends LitElement {
 
@@ -75,24 +68,9 @@
   @property()
   color:Color = "red";
 
-<<<<<<< HEAD
   @property()
   weight:Weight = "x-bold";
 
-  render() {
-
-    const {size, color, bold, italic, weight} = this;
-
-    const classes = classMap({ 
-      [size]: true,
-      [color]: true,
-      bold: bold,
-      italic: italic,
-      [weight]:true,
-    });
-    return html`
-    <div class="${classes}">
-=======
   @property({type: Boolean})
   p:boolean = false;
 
@@ -101,17 +79,19 @@
 
   render() {
 
-    const {bold, italic, underlined, size, color, p, link} = this;
+    const {size, color, bold, italic, weight, p, link} = this;
 
-    const classNames = classMap({
+    const classes = classMap({ 
+      [size]: true,
+      [color]: true,
+      bold: bold,
+      italic: italic,
+      [weight]:true,
       link,
-      [color]: true 
     });
-
     return html`
     ${p ? html`<p>`: nothing}
-    <div class="${classNames}">
->>>>>>> 7a150778
+    <div class="${classes}">
         <slot></slot>
     </div>
     ${p ? html`</p>` : nothing}
