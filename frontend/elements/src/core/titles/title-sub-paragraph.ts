import { MEDIA_UI } from '@utils/path';
import { LitElement, html, css, customElement, property } from 'lit-element';
import { classMap } from 'lit-html/directives/class-map';

export type Color = "yellow" | "black" | "white";
export type FontSize = "small" | "medium";

@customElement('title-sub-paragraph')
export class _ extends LitElement {
  static get styles() {
    return [css`


  .yellow {
    color: #fed657;
  }
  .black{
    color:#383838;
  
  }
  .white{
    color:#ffffff;
  }

  .medium{
    font-size: 40px;

  }

  .small{
    font-size: 18px;
  }
h2{
    font-weight: bold;

}
h3{
    font-weight: 500;

}



  .inside{
    // display: grid;
    // grid-template-columns: 1fr;
    // grid-template-rows: 1fr 1fr 1fr;
  }
    `]
  }


 
  @property()
  colorsubtitle:string = ""; 
  @property()
  title:string = ""; 
  @property()
  sizesubtitle:string = ""; 
  @property()
  subtitle:string = ""; 
  @property()
  color:Color = "black"; 
  @property()
  size:FontSize = "small"; 

  render() {

<<<<<<< HEAD
    const {size,color, title, subtitle, colorsubtitle, sizesubtitle} = this;

    const classes = classMap({ 
      [size]: true,
      [color]: true
=======
    const {size,color, title,colorsubtitle,sizesubtitle,subtitle} = this;

    const classes = classMap({ 
      [size]: true,
      [color]: true,
     
>>>>>>> 55b480da
     
    });

  
    return html`
     <div class="wrapper">
        <div class="inside">
          <h2 class="${classes}">${title}</h2>
          <h3 class="${colorsubtitle} ${sizesubtitle} ">${subtitle}</h3>

         <slot name="line"></slot>
        </div>
      </div>
        
  `;
  }
}

 <|MERGE_RESOLUTION|>--- conflicted
+++ resolved
@@ -66,20 +66,12 @@
 
   render() {
 
-<<<<<<< HEAD
-    const {size,color, title, subtitle, colorsubtitle, sizesubtitle} = this;
-
-    const classes = classMap({ 
-      [size]: true,
-      [color]: true
-=======
     const {size,color, title,colorsubtitle,sizesubtitle,subtitle} = this;
 
     const classes = classMap({ 
       [size]: true,
       [color]: true,
      
->>>>>>> 55b480da
      
     });
 
