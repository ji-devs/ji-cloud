import { MEDIA_UI } from '@utils/path';
 import { LitElement, html, css, customElement, property } from 'lit-element';
  @customElement('footer-section')
 export class _ extends LitElement {
  static get styles() {
    return [css`
    .inside-wrapper{
       display:flex;
    }
   main{
    background-color: #192150;
   }
   #titleJi{
   }
   #titleAbout{
    place-items::right;
   }
   #titles{
     display:flex;
   }
   ::slotted([slot=footer-column]){
    margin-left:90px;
  }
  ::slotted([slot=titleAbout]){
    margin-left:490px;
  }
  ::slotted([slot=titleJi]){
    margin-left:80px;
  }
  ::slotted([slot=button]){
    margin-top:80px;
  }
<<<<<<< HEAD



  ::slotted([slot=kidsafe]){
    margin-left:100px;
    margin-bottom:99px;
 
=======
  ::slotted([slot=socialnetworks]){
    margin-left:200px;
    margin-top:50px;
  }
  ::slotted([slot=kidsafe]){
    margin-left:20px;
    // margin-top:50px;
>>>>>>> d4efdae5
  }
    `];
  }
  render() {
    const {} = this;
    return html`
    <main>
    <div id="titles">  
      <slot id="titleJi" name="titleJi"></slot>
    <slot id="titleAbout" name="titleAbout"></slot>
    </div>
         <div class="inside-wrapper">
         <slot id="footer-column" name="footer-column"></slot>
         <slot name="button"></slot>
         </div>
<<<<<<< HEAD

=======
         <slot name="socialnetworks"></slot>
>>>>>>> d4efdae5
         <slot name="kidsafe"></slot>
    </main>
  `;
  }
 }<|MERGE_RESOLUTION|>--- conflicted
+++ resolved
@@ -30,7 +30,6 @@
   ::slotted([slot=button]){
     margin-top:80px;
   }
-<<<<<<< HEAD
 
 
 
@@ -38,15 +37,6 @@
     margin-left:100px;
     margin-bottom:99px;
  
-=======
-  ::slotted([slot=socialnetworks]){
-    margin-left:200px;
-    margin-top:50px;
-  }
-  ::slotted([slot=kidsafe]){
-    margin-left:20px;
-    // margin-top:50px;
->>>>>>> d4efdae5
   }
     `];
   }
@@ -62,11 +52,8 @@
          <slot id="footer-column" name="footer-column"></slot>
          <slot name="button"></slot>
          </div>
-<<<<<<< HEAD
 
-=======
          <slot name="socialnetworks"></slot>
->>>>>>> d4efdae5
          <slot name="kidsafe"></slot>
     </main>
   `;
