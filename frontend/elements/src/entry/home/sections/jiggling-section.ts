--- conflicted
+++ resolved
@@ -47,44 +47,24 @@
 
     const { } = this;
 
-<<<<<<< HEAD
-    const STR_PATH_PinkSmiley = "Jiggling_Content@2x.png";
-=======
    
->>>>>>> d00ef5ca
     const STR_TITLE_PinkSmiley = "Content";
     const STR_PARAGRAPH_PinkSmiley = "A huge library of activities for the jewish holidays, Hebrew, culture, Tora and many more";
     const STR_BUTTONLABEL_PinkSmiley = "See our templates";
 
-<<<<<<< HEAD
-    const STR_PATH_BlueWheel = "Jiggling_Creator@2x.png";
-=======
     
->>>>>>> d00ef5ca
     const STR_TITLE_BlueWheel = "Create";
     const STR_PARAGRAPH_BlueWheel = "Create your own activities, Teach your class to create their own games. The most fun way to learn something new.";
     const STR_BUTTONLABEL_BlueWheel = "Try it for free";
 
-<<<<<<< HEAD
-    const STR_PATH_GreenRectangle = "Jiggling_Customize@2x.png";
-=======
->>>>>>> d00ef5ca
     const STR_TITLE_GreenRectangle = "Customize";
     const STR_PARAGRAPH_GreenRectangle = "Easily, saving time way. Customize our templates for your needs. ";
     const STR_BUTTONLABEL_GreenRectangle = "See our templates";
 
-<<<<<<< HEAD
-    const STR_PATH_YellowSquare = "Jiggling_Community@2x.png";
-=======
->>>>>>> d00ef5ca
     const STR_TITLE_YellowSquare = "Community";
     const STR_PARAGRAPH_YellowSquare = "Meet X users around the world. See who plays now. Meet other teachers.";
     const STR_BUTTONLABEL_YellowSquare = "Get inspired";
 
-<<<<<<< HEAD
-    const STR_PATH_BlueTriangle = "Jiggling_Classroom@2x.png";
-=======
->>>>>>> d00ef5ca
     const STR_TITLE_BlueTriangle = "Classroom";
     const STR_PARAGRAPH_BlueTriangle = "track your students journey, manage your lessons, See which activities are more successful.";
     const STR_BUTTONLABEL_BlueTriangle = "Manage your class";
@@ -96,25 +76,6 @@
     <main>
     <title-section titlecolor="purple" title="${STR_TITLE}" class="title"></title-section>
     <div class="inside-wrapper">
-<<<<<<< HEAD
-    <icon-wtitle-wparagraph class="icon-wtitle-wparagraph" path="${STR_PATH_PinkSmiley}" title="${STR_TITLE_PinkSmiley}" paragraph="${STR_PARAGRAPH_PinkSmiley}" color="pink" >
-    <button-text color="blue" size="small" weight="normal" italic=false >${STR_BUTTONLABEL_PinkSmiley}</button-text>
- </icon-wtitle-wparagraph>
-
- <icon-wtitle-wparagraph class="icon-wtitle-wparagraph" path="${STR_PATH_BlueWheel}" title="${STR_TITLE_BlueWheel}" paragraph="${STR_PARAGRAPH_BlueWheel}" color="darkblue" >
- <button-text color="blue" size="small" weight="normal" italic=false >${STR_BUTTONLABEL_BlueWheel}</button-text>
-</icon-wtitle-wparagraph>
-
-<icon-wtitle-wparagraph class="icon-wtitle-wparagraph" path="${STR_PATH_GreenRectangle}" title="${STR_TITLE_GreenRectangle}" paragraph="${STR_PARAGRAPH_GreenRectangle}" color="green" >
-<button-text color="blue" size="small" weight="normal" italic=false >${STR_BUTTONLABEL_GreenRectangle}</button-text>
-</icon-wtitle-wparagraph>
-
-<icon-wtitle-wparagraph class="icon-wtitle-wparagraph" path="${STR_PATH_YellowSquare}" title="${STR_TITLE_YellowSquare}" paragraph="${STR_PARAGRAPH_YellowSquare}" color="orange" >
-<button-text color="blue" size="small" weight="normal" italic=false >${STR_BUTTONLABEL_YellowSquare}</button-text>
-</icon-wtitle-wparagraph>
-
-<icon-wtitle-wparagraph class="icon-wtitle-wparagraph" path="${STR_PATH_BlueTriangle}" title="${STR_TITLE_BlueTriangle}" paragraph="${STR_PARAGRAPH_BlueTriangle}" color="lightblue" >
-=======
     <icon-wtitle-wparagraph class="icon-wtitle-wparagraph" path="Jiggling_Content@2x.png" title="${STR_TITLE_PinkSmiley}" paragraph="${STR_PARAGRAPH_PinkSmiley}" color="pink" >
     <button-text color="blue" size="small" weight="normal" italic=false >${STR_BUTTONLABEL_PinkSmiley}</button-text>
  </icon-wtitle-wparagraph>
@@ -132,7 +93,6 @@
 </icon-wtitle-wparagraph>
 
 <icon-wtitle-wparagraph class="icon-wtitle-wparagraph" path="Jiggling_Classroom@2x.png" title="${STR_TITLE_BlueTriangle}" paragraph="${STR_PARAGRAPH_BlueTriangle}" color="lightblue" >
->>>>>>> d00ef5ca
 <button-text color="blue" size="small" weight="normal" italic=false >${STR_BUTTONLABEL_BlueTriangle}</button-text>
 </icon-wtitle-wparagraph>
 
