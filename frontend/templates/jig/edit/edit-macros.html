--- conflicted
+++ resolved
@@ -8,7 +8,6 @@
   {% if is_left %}
   <img draggable="false" data-id="add-btn" src="{{MEDIA_UI}}/Link_Left.svg" alt="" class="absolute top-95 right-115 z-10 cursor-pointer">
   <div class="absolute right-45 z-20">
-<<<<<<< HEAD
     {% else %}
     <img data-id="add-btn" src="{{MEDIA_UI}}/Link_Right.svg" alt="" class="absolute top-95 right-50 z-10 cursor-pointer">
     <div class="absolute right-45 top-15 z-20">
@@ -16,15 +15,6 @@
       <div class="relative">
         <img data-id="img" src="{{MEDIA_UI}}/JIG_Gear@2x.png" class="w-124 h-124 module-icon" alt="">
       </div>
-=======
-  {% else %}
-  <img draggable="false" data-id="add-btn" src="{{MEDIA_UI}}/Link_Right.svg" alt="" class="absolute top-95 right-50 z-10 cursor-pointer">
-  <div class="absolute right-20 top-0 z-20">
-  {% endif %}
-  <div class="relative">
-    <img data-id="img" draggable="false" src="{{MEDIA_UI}}/JIG_Gear@2x.png" class="" alt="">
-  </div>
->>>>>>> 97a96c5d
 
     </div>
     <h1 data-id="title" class="text-xl font-bold text-jibuttonBlue"></h1>
