{% import "module/memory/edit/_common/main/card-pairs/macros.html" as CardPair %}
<div class="relative flex flex-col items-center ">
<<<<<<< HEAD
  <div class="flex mb-4 p-6 rounded-16 hover:bg-jimemoryborder memory-pair w-344">
    <img src="{{MEDIA_UI}}/icn-delete-32.svg" alt="" class="-top-10 -right-10 absolute memory-pair-delete">
=======
  <div class="flex mb-4 p-6 rounded-16 hover:bg-jimemoryborder memory-pair">
    <img data-id="delete" src="{{MEDIA_UI}}/icn-delete-32.svg" alt="" class="-top-10 -right-10 absolute memory-pair-delete cursor-pointer">
>>>>>>> e37e0a18
    {{ CardPair::text(side="left", editable=true) }}
    {{ CardPair::text(side="right", editable=true) }}
  </div>
  <p data-id="number"></p>
  <div data-id="memory-pair-tooltip"></div>
</div><|MERGE_RESOLUTION|>--- conflicted
+++ resolved
@@ -1,12 +1,7 @@
 {% import "module/memory/edit/_common/main/card-pairs/macros.html" as CardPair %}
 <div class="relative flex flex-col items-center ">
-<<<<<<< HEAD
-  <div class="flex mb-4 p-6 rounded-16 hover:bg-jimemoryborder memory-pair w-344">
-    <img src="{{MEDIA_UI}}/icn-delete-32.svg" alt="" class="-top-10 -right-10 absolute memory-pair-delete">
-=======
   <div class="flex mb-4 p-6 rounded-16 hover:bg-jimemoryborder memory-pair">
     <img data-id="delete" src="{{MEDIA_UI}}/icn-delete-32.svg" alt="" class="-top-10 -right-10 absolute memory-pair-delete cursor-pointer">
->>>>>>> e37e0a18
     {{ CardPair::text(side="left", editable=true) }}
     {{ CardPair::text(side="right", editable=true) }}
   </div>
