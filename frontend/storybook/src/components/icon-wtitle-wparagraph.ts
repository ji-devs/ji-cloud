--- conflicted
+++ resolved
@@ -1,35 +1,19 @@
 import "@elements/icon-wtitle-wparagraph";
-<<<<<<< HEAD
-import { PlainTextButton } from "./plain-text-button";
-=======
 import { PlainTextButton } from "~/components/plain-text-button";
->>>>>>> a40724d5
 export default {
   title: 'Homepage Paragraph',
 }
 const STR_PATH ="PinkSmiley.jpg";
-<<<<<<< HEAD
-const STR_TITLE = "content"
-const STR_PARAGRAPH = "A huge library of activities for the jewish holidays, Hebrew, culture, Tora and many more"
-const STR_BUTTONLABEL="See our templates"
-const STR_BUTTONCOLOR="blue"
-=======
 const STR_TITLE = "content";
 const STR_PARAGRAPH = "A huge library of activities for the jewish holidays, Hebrew, culture, Tora and many more";
 const STR_BUTTONLABEL = "See our templates";
 const STR_BLUE = "blue";
->>>>>>> a40724d5
 
 export const IconWTitleWParagraph = (STR_PATH,STR_TITLE,STR_PARAGRAPH,STR_BUTTONLABEL) => {
     return `
         <icon-wtitle-wparagraph path="${STR_PATH}" title="${STR_TITLE}" paragraph="${STR_PARAGRAPH}">
-<<<<<<< HEAD
-        ${PlainTextButton({label:STR_BUTTONLABEL,color:STR_BUTTONCOLOR})}
-        </icon-wtitle-wparagraph>
-=======
             ${PlainTextButton({label:STR_BUTTONLABEL, color: STR_BLUE, bold:false, size:"", italic:false})} 
         </icon-wtitle-wparagraph>
     
->>>>>>> a40724d5
     `
 }