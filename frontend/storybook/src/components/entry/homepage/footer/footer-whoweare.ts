--- conflicted
+++ resolved
@@ -1,4 +1,3 @@
-<<<<<<< HEAD
 import "@elements/entry/home/sections/whoweare-section.ts";
 import "@elements/entry/home/TOSORT/column-list";
 import "@elements/core/buttons/rectangle";
@@ -16,35 +15,4 @@
 
      </whoweare-section>
     `
-}
-=======
-// import "@elements/entry/home/TOSORT/column-details";
-// import "@elements/entry/home/TOSORT/column-list";
-// import "@elements/core/buttons/rectangle";
-
-
-// export default {
-//     title: 'Homepage Paragraph',
-//   }
- 
-//   const STR_WHITE ="white";
-//   const STR_DARKBLUE="darkblue";
-//   const STR_LINE10="                        "; 
-
-// export const footerwhoweare= () => {
-//     return `
-//     <column-details head_title="">
-//     <column-list text_line="${STR_LINE1}" color="${STR_WHITE}" slot="list" ></column-list>
-//     <column-list text_line="${STR_LINE2}" color="${STR_WHITE}" slot="list"></column-list><br>
- 
-//     <column-list text_line="${STR_LINE3}" color="${STR_WHITE}" slot="list"></column-list>
-//     <column-list text_line="${STR_LINE4}" color="${STR_WHITE}" slot="list"></column-list>
-//     <column-list text_line="${STR_LINE5}" color="${STR_WHITE}" slot="list"></column-list><br>
- 
-//     <column-list text_line="${STR_LINE6}" color="${STR_WHITE}" slot="list"></column-list>
-//     <column-list text_line="${STR_LINE7}" color="${STR_WHITE}" slot="list"></column-list>
-
-//      </column-details>
-//     `
-// }
->>>>>>> 75e70e63
+}