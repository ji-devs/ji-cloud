--- conflicted
+++ resolved
@@ -1,4 +1,3 @@
-<<<<<<< HEAD
 import "@elements/entry/home/sections/products-section";
 import "@elements/entry/home/TOSORT/column-list";
 export default {
@@ -12,21 +11,4 @@
  
      </products-section>
     `
-}
-=======
-// import "@elements/entry/home/TOSORT/column-details";
-// import "@elements/entry/home/TOSORT/column-list";
-// export default {
-//     title: 'Homepage Paragraph',
-//   }
-
-//   const STR_WHITE ="white";
-
-// export const footerproduct= () => {
-//     return `
-//     <column-details head_title="">
-  
-//      </column-details>
-//     `
-// }
->>>>>>> 75e70e63
+}