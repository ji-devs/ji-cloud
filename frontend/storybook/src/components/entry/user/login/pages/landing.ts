import {argsToAttrs} from "@utils/attributes";
import "@elements/entry/user/login/pages/landing";
import "@elements/core/buttons/rectangle";
import "@elements/entry/user/_common/buttons/google";
import "@elements/entry/user/login/footer/register";

export default {
  title: 'Entry / User / Login / Pages',
}

const STR_PASSWORD = "Password";
const STR_FORGOTTEN ="Forgot your Password?";
const STR_EMAIL = "Email";
const STR_SUBMIT = "Submit";
const STR_PASSWORDPLACEHOLDER = "Type your password";
const STR_USERNAMEPLACEHOLDER = "Type your username";
interface Args {
}

const DEFAULT_ARGS:Args = {
}

export const Landing = (props?:Partial<Args>) => {
    props = props ? {...DEFAULT_ARGS, ...props} : DEFAULT_ARGS;

    const {} = props;

    return `
        <page-login-landing>

            <button-google slot="google"></button-google>
            
<<<<<<< HEAD
            <input-text slot="username" placeholder="${STR_USERNAMEPLACEHOLDER}" mode="text" label="${STR_USERLABEL}" }></input-text>
            <input-text slot="password" placeholder="${STR_PASSWORDPLACEHOLDER}" mode="passwordHidden" label="${STR_PASSWORD}" ></input-text>
            <button-text color="blue" slot="password-forgot">${STR_FORGOTTEN}</button-text>
            <button-rect slot="submit" color="red" size="medium">${STR_SUBMIT}</button-rect> 
            <button-text color="blue" slot="register" weight="normal">${STR_REGISTER}</button-text>
=======
            <input-text slot="email" mode="text" label="${STR_EMAIL}" }></input-text>
            <input-text slot="password" mode="passwordHidden" label="${STR_PASSWORD}" ></input-text>
            <button-text color="blue" slot="password-forgot">${STR_FORGOTTEN}</button-text>
            <button-rect slot="submit" color="red" size="medium">${STR_SUBMIT}</button-rect> 
            <footer-login-register slot="footer"></footer-login-register>
>>>>>>> 6bad559d
        </page-login-landing>
    
    `
}

Landing.args = DEFAULT_ARGS;<|MERGE_RESOLUTION|>--- conflicted
+++ resolved
@@ -30,19 +30,13 @@
 
             <button-google slot="google"></button-google>
             
-<<<<<<< HEAD
+
             <input-text slot="username" placeholder="${STR_USERNAMEPLACEHOLDER}" mode="text" label="${STR_USERLABEL}" }></input-text>
             <input-text slot="password" placeholder="${STR_PASSWORDPLACEHOLDER}" mode="passwordHidden" label="${STR_PASSWORD}" ></input-text>
             <button-text color="blue" slot="password-forgot">${STR_FORGOTTEN}</button-text>
             <button-rect slot="submit" color="red" size="medium">${STR_SUBMIT}</button-rect> 
             <button-text color="blue" slot="register" weight="normal">${STR_REGISTER}</button-text>
-=======
-            <input-text slot="email" mode="text" label="${STR_EMAIL}" }></input-text>
-            <input-text slot="password" mode="passwordHidden" label="${STR_PASSWORD}" ></input-text>
-            <button-text color="blue" slot="password-forgot">${STR_FORGOTTEN}</button-text>
-            <button-rect slot="submit" color="red" size="medium">${STR_SUBMIT}</button-rect> 
-            <footer-login-register slot="footer"></footer-login-register>
->>>>>>> 6bad559d
+
         </page-login-landing>
     
     `
