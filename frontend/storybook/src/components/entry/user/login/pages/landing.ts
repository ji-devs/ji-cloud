import {argsToAttrs} from "@utils/attributes";
import "@elements/entry/user/login/pages/landing";
import "@elements/core/buttons/rectangle";
import "@elements/entry/user/_common/buttons/google";
import "@elements/entry/user/login/footer/register";

export default {
  title: 'Entry / User / Login / Pages',
}

<<<<<<< HEAD
const STR_REGISTER = "Don't have an account yet?";
=======
>>>>>>> 13e5b8be
const STR_PASSWORD = "Password";
const STR_FORGOTTEN ="Forgot your Password?";
const STR_EMAIL = "Email";
const STR_SUBMIT = "Submit";
const STR_PASSWORDPLACEHOLDER = "Type your password";
const STR_USERNAMEPLACEHOLDER = "Type your username";
interface Args {
}

const DEFAULT_ARGS:Args = {
}

export const Landing = (props?:Partial<Args>) => {
    props = props ? {...DEFAULT_ARGS, ...props} : DEFAULT_ARGS;

    const {} = props;

    return `
        <page-login-landing>

            <button-google slot="google"></button-google>
            

            <input-text slot="username" placeholder="${STR_USERNAMEPLACEHOLDER}" mode="text" label="${STR_USERLABEL}" }></input-text>
            <input-text slot="password" placeholder="${STR_PASSWORDPLACEHOLDER}" mode="passwordHidden" label="${STR_PASSWORD}" ></input-text>
            <button-text color="blue" slot="password-forgot">${STR_FORGOTTEN}</button-text>
            <button-rect slot="submit" color="red" size="medium">${STR_SUBMIT}</button-rect> 
<<<<<<< HEAD
            
=======
            <button-text color="blue" slot="register" weight="normal">${STR_REGISTER}</button-text>

>>>>>>> 13e5b8be
        </page-login-landing>
    
    `
}

Landing.args = DEFAULT_ARGS;<|MERGE_RESOLUTION|>--- conflicted
+++ resolved
@@ -2,19 +2,15 @@
 import "@elements/entry/user/login/pages/landing";
 import "@elements/core/buttons/rectangle";
 import "@elements/entry/user/_common/buttons/google";
-import "@elements/entry/user/login/footer/register";
 
 export default {
   title: 'Entry / User / Login / Pages',
 }
 
-<<<<<<< HEAD
 const STR_REGISTER = "Don't have an account yet?";
-=======
->>>>>>> 13e5b8be
 const STR_PASSWORD = "Password";
 const STR_FORGOTTEN ="Forgot your Password?";
-const STR_EMAIL = "Email";
+const STR_USERLABEL = "Email";
 const STR_SUBMIT = "Submit";
 const STR_PASSWORDPLACEHOLDER = "Type your password";
 const STR_USERNAMEPLACEHOLDER = "Type your username";
@@ -34,17 +30,11 @@
 
             <button-google slot="google"></button-google>
             
-
-            <input-text slot="username" placeholder="${STR_USERNAMEPLACEHOLDER}" mode="text" label="${STR_USERLABEL}" }></input-text>
+            <input-text slot="email" placeholder="${STR_USERNAMEPLACEHOLDER}" mode="text" label="${STR_USERLABEL}" }></input-text>
             <input-text slot="password" placeholder="${STR_PASSWORDPLACEHOLDER}" mode="passwordHidden" label="${STR_PASSWORD}" ></input-text>
             <button-text color="blue" slot="password-forgot">${STR_FORGOTTEN}</button-text>
             <button-rect slot="submit" color="red" size="medium">${STR_SUBMIT}</button-rect> 
-<<<<<<< HEAD
-            
-=======
             <button-text color="blue" slot="register" weight="normal">${STR_REGISTER}</button-text>
-
->>>>>>> 13e5b8be
         </page-login-landing>
     
     `
