import "@elements/icon-wtitle-wparagraph";
import "@elements/homepage-sections/footer-section";
import "@elements/column-details";
import "@elements/column-list";

  import {footerjigs} from "~/components/footer/footer-jigs";
  import {footerhelp} from "~/components/footer/footer-help";
  import {footerproduct} from "~/components/footer/footer-product";
  import {footercontactus} from "~/components/footer/footer-contactus";
  import {footerwhoweare} from "~/components/footer/footer-whoweare";
  import {footerproductsservices} from "~/components/footer/footer-productsservices";


export default {
  title: 'Homepage Paragraph',
}

const STR_lightBlue = "lightBlue";
const STR_TITLEJi="Jewish Interactive";
const STR_TITLEAbout="About Us";
<<<<<<< HEAD
=======
const STR_SIZEMEDIUM="medium";
const STR_PATHYOUTUBE="Icn_Youtube.png";
const STR_PATHFACEBOOK="Icn_Youtube.png";
const STR_PATHINSTAGRAM="Icn_Youtube.png";
const STR_PATHLINKEDIN="Icn_Youtube.png";
 const STR_PATHKIDSAFE="logo-kid-safe.jpg";
const STR_TERMS="Terms & Conditions";
const STR_PRIVACY="Privacy Policy";

>>>>>>> 93660f34


export const footer = () => {
    return `

    <footer-section >   
    <title-section titlecolor="${STR_lightBlue}" title="${STR_TITLEJi}" slot="title"></title-section>

    <title-section titlecolor="${STR_lightBlue}" title="${STR_TITLEAbout}" slot="title"></title-section>

    
    <div slot="footer-column">
        ${footerjigs()}
    </div>
    <div slot="footer-column">
${footerproduct()}
</div>
    <div slot="footer-column">
    ${footerhelp()}
</div>

<div slot="footer-column">
${footercontactus()}
</div>
<div slot="footer-column">
${footerwhoweare()}
</div>
   <div slot="footer-column">
        ${footerproductsservices()}
    </div>

<<<<<<< HEAD
</footer-section>
=======
   <social-networks slot="socialnetworks" path_instagram"${STR_PATHINSTAGRAM}" path_facebook="${STR_PATHFACEBOOK}"   path_youtube"${STR_PATHYOUTUBE}" path_linkedin"${STR_PATHLINKEDIN}"> </social-networks>

<footer-kidsafe slot="kidsafe" path_kidsafe="${STR_PATHKIDSAFE}" term="${STR_TERMS}" privacy="${STR_PRIVACY}" ></footer-kidsafe>
   </footer-section>
>>>>>>> 93660f34
    `
}<|MERGE_RESOLUTION|>--- conflicted
+++ resolved
@@ -18,8 +18,6 @@
 const STR_lightBlue = "lightBlue";
 const STR_TITLEJi="Jewish Interactive";
 const STR_TITLEAbout="About Us";
-<<<<<<< HEAD
-=======
 const STR_SIZEMEDIUM="medium";
 const STR_PATHYOUTUBE="Icn_Youtube.png";
 const STR_PATHFACEBOOK="Icn_Youtube.png";
@@ -29,7 +27,6 @@
 const STR_TERMS="Terms & Conditions";
 const STR_PRIVACY="Privacy Policy";
 
->>>>>>> 93660f34
 
 
 export const footer = () => {
@@ -61,13 +58,9 @@
         ${footerproductsservices()}
     </div>
 
-<<<<<<< HEAD
-</footer-section>
-=======
    <social-networks slot="socialnetworks" path_instagram"${STR_PATHINSTAGRAM}" path_facebook="${STR_PATHFACEBOOK}"   path_youtube"${STR_PATHYOUTUBE}" path_linkedin"${STR_PATHLINKEDIN}"> </social-networks>
 
 <footer-kidsafe slot="kidsafe" path_kidsafe="${STR_PATHKIDSAFE}" term="${STR_TERMS}" privacy="${STR_PRIVACY}" ></footer-kidsafe>
    </footer-section>
->>>>>>> 93660f34
     `
 }