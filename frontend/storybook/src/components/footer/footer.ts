import "@elements/icon-wtitle-wparagraph";
import "@elements/homepage-sections/footer-section";
import "@elements/column-details";
import "@elements/column-list";
import "@elements/dividers/stripe-along";
import "@elements/images/social-networks";
import "@elements/footer-kidsafe";
  import {footerjigs} from "~/components/footer/footer-jigs";
  import {footerhelp} from "~/components/footer/footer-help";
  import {footerproduct} from "~/components/footer/footer-product";
  import {footercontactus} from "~/components/footer/footer-contactus";
  import {footerwhoweare} from "~/components/footer/footer-whoweare";
  import {footerproductsservices} from "~/components/footer/footer-productsservices";
export default {
  title: 'Homepage Paragraph',
}
const STR_lightBlue = "lightBlue";
const STR_TITLEJi="Jewish Interactive";
const STR_TITLEAbout="About Us";
const STR_SIZEMEDIUM="medium";

 const STR_PATHKIDSAFE="logo-kid-safe.jpg";
const STR_TERMS="Terms & Conditions";
const STR_PRIVACY="Privacy Policy";
export const footer = () => {
    return `
    <footer-section >   
    <title-section titlecolor="${STR_lightBlue}" title="${STR_TITLEJi}" size="${STR_SIZEMEDIUM}" slot="titleJi"></title-section>
    <title-section titlecolor="${STR_lightBlue}" title="${STR_TITLEAbout}" size="${STR_SIZEMEDIUM}" slot="titleAbout"></title-section>
    <div slot="footer-column">
        ${footerjigs()}
    </div>
    <div slot="footer-column">
${footerproduct()}
</div>
    <div slot="footer-column">
    ${footerhelp()}
</div>
<div slot="footer-column">
${footercontactus()}
</div>
<stripe-along slot="footer-column"></stripe-along>
<div slot="footer-column">
${footerwhoweare()}
</div>
   <div slot="footer-column">
        ${footerproductsservices()}
    </div>
<<<<<<< HEAD


=======
   <social-networks slot="socialnetworks" path_instagram"${STR_PATHINSTAGRAM}" path_facebook="${STR_PATHFACEBOOK}"   path_youtube"${STR_PATHYOUTUBE}" path_linkedin"${STR_PATHLINKEDIN}"> </social-networks>
>>>>>>> d4efdae5
<footer-kidsafe slot="kidsafe" path_kidsafe="${STR_PATHKIDSAFE}" term="${STR_TERMS}" privacy="${STR_PRIVACY}" ></footer-kidsafe>
   </footer-section>
    `
}<|MERGE_RESOLUTION|>--- conflicted
+++ resolved
@@ -46,12 +46,6 @@
    <div slot="footer-column">
         ${footerproductsservices()}
     </div>
-<<<<<<< HEAD
-
-
-=======
-   <social-networks slot="socialnetworks" path_instagram"${STR_PATHINSTAGRAM}" path_facebook="${STR_PATHFACEBOOK}"   path_youtube"${STR_PATHYOUTUBE}" path_linkedin"${STR_PATHLINKEDIN}"> </social-networks>
->>>>>>> d4efdae5
 <footer-kidsafe slot="kidsafe" path_kidsafe="${STR_PATHKIDSAFE}" term="${STR_TERMS}" privacy="${STR_PRIVACY}" ></footer-kidsafe>
    </footer-section>
     `
