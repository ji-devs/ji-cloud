use super::init::settings::SETTINGS;
use shared::{
    domain::audio::AudioId,
    domain::image::ImageId,
    media::{media_key, FileKind, MediaLibrary, PngImageFile},
};

use crate::unwrap::UnwrapJiExt;

pub fn ui<T: AsRef<str>>(path: T) -> String {
    media_url(&format!("ui/{}", path.as_ref()))
}

<<<<<<< HEAD
pub mod legacy {
    pub fn layers_url<T: AsRef<str>>(base_id: &str, slide_id: &str, path: T) -> String {
        slide_url(base_id, slide_id, &format!("layers/{}", path.as_ref()))
    }
    pub fn slide_url<T: AsRef<str>>(base_id: &str, slide_id: &str, path: T) -> String {
        cdn_url(&format!(
            "{}/slides/{}/{}",
            base_id,
            slide_id,
            path.as_ref()
        ))
    }
    pub fn cdn_url<T: AsRef<str>>(path: T) -> String {
        if crate::routes::get_param("example").is_some() {
            super::media_url(&format!("legacy/examples/{}", path.as_ref()))
        } else {
            super::media_url(&format!("legacy/{}", path.as_ref()))
        }
=======
pub fn legacy_cdn_url<T: AsRef<str>>(path:T) -> String {
    if crate::routes::is_param_bool("example") {
        media_url(&format!("legacy/examples/{}", path.as_ref()))
    } else {
        media_url(&format!("legacy/{}", path.as_ref()))
>>>>>>> 3e40f345
    }
}

pub fn config_cdn_url<T: AsRef<str>>(path: T) -> String {
    media_url(&format!("config/{}", path.as_ref()))
}

pub fn audio_cdn_url<T: AsRef<str>>(path: T) -> String {
    media_url(&format!("audio/{}", path.as_ref()))
}

pub fn audio_lib_url(library_kind: MediaLibrary, id: AudioId) -> String {
    let path = media_key(library_kind, id.0, FileKind::AudioMp3);

    uploads_url(&path)
}

pub fn image_lib_url(library_kind: MediaLibrary, img_kind: PngImageFile, id: ImageId) -> String {
    let path = media_key(library_kind, id.0, FileKind::ImagePng(img_kind));

    uploads_url(&path)
}

pub fn uploads_url(path: &str) -> String {
    format!(
        "{}/{}",
        SETTINGS.get().unwrap_ji().remote_target.uploads_url(),
        path
    )
}
pub fn media_url(path: &str) -> String {
    format!(
        "{}/{}",
        SETTINGS.get().unwrap_ji().remote_target.media_url(),
        path
    )
}<|MERGE_RESOLUTION|>--- conflicted
+++ resolved
@@ -11,32 +11,11 @@
     media_url(&format!("ui/{}", path.as_ref()))
 }
 
-<<<<<<< HEAD
-pub mod legacy {
-    pub fn layers_url<T: AsRef<str>>(base_id: &str, slide_id: &str, path: T) -> String {
-        slide_url(base_id, slide_id, &format!("layers/{}", path.as_ref()))
-    }
-    pub fn slide_url<T: AsRef<str>>(base_id: &str, slide_id: &str, path: T) -> String {
-        cdn_url(&format!(
-            "{}/slides/{}/{}",
-            base_id,
-            slide_id,
-            path.as_ref()
-        ))
-    }
-    pub fn cdn_url<T: AsRef<str>>(path: T) -> String {
-        if crate::routes::get_param("example").is_some() {
-            super::media_url(&format!("legacy/examples/{}", path.as_ref()))
-        } else {
-            super::media_url(&format!("legacy/{}", path.as_ref()))
-        }
-=======
 pub fn legacy_cdn_url<T: AsRef<str>>(path:T) -> String {
     if crate::routes::is_param_bool("example") {
         media_url(&format!("legacy/examples/{}", path.as_ref()))
     } else {
         media_url(&format!("legacy/{}", path.as_ref()))
->>>>>>> 3e40f345
     }
 }
 
