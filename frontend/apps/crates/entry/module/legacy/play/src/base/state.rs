<<<<<<< HEAD
use components::module::_common::play::prelude::*;
use shared::domain::jig::{
    module::{
        body::{legacy::ModuleData as RawData, Instructions},
        ModuleId,
    },
    JigData, JigId,
};
=======
use shared::domain::jig::{JigData, JigId, module::{ModuleId, body::{_groups::design::{Backgrounds, Sticker}, ThemeChoice, Instructions, legacy::{slide::Slide, ModuleData as RawData}}}};
use components::{audio::mixer::AudioMixer, module::_common::play::prelude::*};
>>>>>>> 3e40f345
use utils::prelude::*;

use futures_signals::signal::Mutable;
<<<<<<< HEAD
use std::rc::Rc;
=======
use awsm_web::loaders::fetch::fetch_url;
>>>>>>> 3e40f345

pub struct Base {
    pub jig_id: JigId,
    pub module_id: ModuleId,
    pub jig: JigData,
    pub theme_id: ThemeId,
    pub module_phase: Mutable<ModulePlayPhase>,
    pub game_id: String,
    pub slide_id: String,
    pub slide: Slide,
}

impl Base {
    pub async fn new(init_args: InitFromRawArgs<RawData, (), ()>) -> Rc<Self> {
        let InitFromRawArgs {
            jig_id,
            module_id,
            jig,
            raw,
            theme_id,
            ..
        } = init_args;

<<<<<<< HEAD
=======
        let url = utils::path::legacy_cdn_url(format!("{}/jigzi/slides/{}.json", raw.game_id, raw.slide_id));

        let slide:Slide = fetch_url(&url)
            .await
            .unwrap_ji()
            .json_from_str()
            .await
            .unwrap_ji();

>>>>>>> 3e40f345
        Rc::new(Self {
            jig_id,
            module_id,
            jig,
            theme_id,
            module_phase: init_args.play_phase,
            game_id: raw.game_id,
            slide_id: raw.slide_id,
            slide,
        })
    }

    pub fn layers_url<T: AsRef<str>>(&self, path:T) -> String {
        self.slide_url(format!("layers/{}", path.as_ref()))
    }

    pub fn slide_url<T: AsRef<str>>(&self, path:T) -> String {
        utils::path::legacy_cdn_url(&format!("{}/unzipped/{}/{}", self.game_id, self.slide_id, path.as_ref()))
    }
}

impl BaseExt for Base {
    fn get_instructions(&self) -> Option<Instructions> {
        None
    }

    fn play_phase(&self) -> Mutable<ModulePlayPhase> {
        self.module_phase.clone()
    }
}<|MERGE_RESOLUTION|>--- conflicted
+++ resolved
@@ -1,24 +1,9 @@
-<<<<<<< HEAD
-use components::module::_common::play::prelude::*;
-use shared::domain::jig::{
-    module::{
-        body::{legacy::ModuleData as RawData, Instructions},
-        ModuleId,
-    },
-    JigData, JigId,
-};
-=======
 use shared::domain::jig::{JigData, JigId, module::{ModuleId, body::{_groups::design::{Backgrounds, Sticker}, ThemeChoice, Instructions, legacy::{slide::Slide, ModuleData as RawData}}}};
 use components::{audio::mixer::AudioMixer, module::_common::play::prelude::*};
->>>>>>> 3e40f345
 use utils::prelude::*;
 
 use futures_signals::signal::Mutable;
-<<<<<<< HEAD
-use std::rc::Rc;
-=======
 use awsm_web::loaders::fetch::fetch_url;
->>>>>>> 3e40f345
 
 pub struct Base {
     pub jig_id: JigId,
@@ -42,8 +27,6 @@
             ..
         } = init_args;
 
-<<<<<<< HEAD
-=======
         let url = utils::path::legacy_cdn_url(format!("{}/jigzi/slides/{}.json", raw.game_id, raw.slide_id));
 
         let slide:Slide = fetch_url(&url)
@@ -53,7 +36,6 @@
             .await
             .unwrap_ji();
 
->>>>>>> 3e40f345
         Rc::new(Self {
             jig_id,
             module_id,
