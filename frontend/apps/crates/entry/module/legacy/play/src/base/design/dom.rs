--- conflicted
+++ resolved
@@ -14,17 +14,7 @@
 impl Base {
     pub fn render_design(self: Rc<Self>) -> Dom {
         html!("empty-fragment", {
-<<<<<<< HEAD
-            .children(self.raw.design.bgs.iter().map(|src| {
-                let url = &path::legacy::layers_url(
-                    &self.raw.base_id,
-                    &self.raw.id,
-                    src
-                );
-
-=======
             .children(self.slide.design.bgs.iter().map(|src| {
->>>>>>> 3e40f345
                 html!("img", {
                     .class(&*styles::BG)
                     .attribute("src", &self.layers_url(src))
@@ -45,11 +35,6 @@
     fn render_sprite(&self, sprite: &Sprite) -> Dom {
         let size = Mutable::new(None);
 
-<<<<<<< HEAD
-        let url = &path::legacy::layers_url(&self.raw.base_id, &self.raw.id, &sprite.src);
-
-=======
->>>>>>> 3e40f345
         let transform_matrix = Matrix4::new_direct(sprite.transform_matrix.clone());
         let transform_signal = resize_info_signal().map(move |resize_info| {
             let mut m = transform_matrix.clone();
