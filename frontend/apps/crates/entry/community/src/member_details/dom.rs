use std::rc::Rc;

use crate::{circle_card::CircleCard, member_card::MemberCard};

use super::{
    callbacks::EditProfileCallbacks, edit_about::EditAbout, edit_bio::EditBio,
    edit_image::EditImage, ActivePopup, MemberDetails,
};
use components::{
    asset_card::{render_asset_card, AssetCardBottomIndicator, AssetCardConfig},
    dialog::Dialog,
    player_popup::{PlayerPopup, PreviewPopupCallbacks},
};
use dominator::{clone, html, Dom, DomBuilder};
use futures_signals::signal::{Mutable, Signal, SignalExt};
use itertools::Itertools;
use shared::domain::{asset::Asset, user::public_user::PublicUser};
use utils::{
    component::Component,
    events,
    languages::Language,
    prelude::{get_user_cloned, get_user_id},
    unwrap::UnwrapJiExt,
};
<<<<<<< HEAD
use wasm_bindgen::JsCast;
use wasm_bindgen::JsValue;
=======
use wasm_bindgen::{JsCast, JsValue};
>>>>>>> d2fd71ba
use web_sys::{HtmlElement, ScrollBehavior, ScrollIntoViewOptions, ShadowRoot};

const STR_FOLLOWING: &str = "Following";
const STR_FOLLOW: &str = "Follow";

impl Component<MemberDetails> for Rc<MemberDetails> {
    fn styles() -> &'static str {
        include_str!("./styles.css")
    }

    fn dom(&self, dom: DomBuilder<ShadowRoot>) -> DomBuilder<ShadowRoot> {
        let state = self;
        state.load_data();

        let is_current_user = match get_user_id() {
            Some(user_id) => user_id == state.member_id,
            None => false,
        };

        dom.child_signal(state.member.signal_ref(clone!(state => move |member| {
            member.as_ref().map(|member| {
                state.render_header(member, is_current_user)
            })
        })))
        .child_signal(state.member.signal_ref(clone!(state => move |member| {
            member.as_ref().map(|member| {
                state.render_about(&member, is_current_user)
            })
        })))
        .child(state.render_creations())
        .child(state.render_network())
        .apply(|dom| state.popups_mixin(dom))
    }
}

impl MemberDetails {
    fn render_header(self: &Rc<Self>, member: &PublicUser, is_current_user: bool) -> Dom {
        let state = self;

        html!("div", {
            .class("header")
            .child(html!("profile-image", {
                .prop("imageId", {
                    match &member.profile_image {
                        Some(image_id) => JsValue::from_str(&image_id.0.to_string()),
                        None => JsValue::UNDEFINED,
                    }
                })
                .prop("givenName", &member.given_name)
                .prop("familyName", &member.family_name)
            }))
            .apply_if(is_current_user, clone!(state => move |dom| {
                dom.children(&mut [
                    html!("fa-button", {
                        .class("edit-image")
                        .prop("icon", "fa-light fa-pen")
                        .text("Image")
                        .event(clone!(state => move |_: events::Click| {
                            state.active_popup.set(Some(ActivePopup::Image))
                        }))
                    }),
                ])
            }))
            .child(html!("span", {
                .class("name")
                .text(&member.given_name)
                .text(" ")
                .text(&member.family_name)
            }))
            .child(html!("span", {
                .class("badge")
                .apply(|mut dom| {
                    if let Some(badge) = member.badge {
                        dom = dom.text(badge.display_name());
                    }
                    dom
                })
            }))
            .child(html!("hr"))
            .child(html!("div", {
                .class("anchors")
                .children(&mut [
                    html!("button-rect", {
                        .prop("kind", "filled")
                        .prop("color", "blue")
                        .text("Jigzi creations")
                        .event(|e: events::Click| {
                            jump_to(e.dyn_target().unwrap_ji(), "#creations");
                        })
                    }),
                    html!("button-rect", {
                        .prop("kind", "outline")
                        .prop("color", "grey")
                        .text("Network")
                        .event(|e: events::Click| {
                            jump_to(e.dyn_target().unwrap_ji(), "#network");
                        })
                    }),
                ])
            }))
            .apply_if(!is_current_user, clone!(state => move |dom| {
                dom.child_signal(state.follow_button_signal())
            }))
        })
    }

    fn render_about(self: &Rc<Self>, member: &PublicUser, is_current_user: bool) -> Dom {
        let state = self;
        html!("section", {
            .class("about-section")

            .child(html!("div", {
                .class("header-with-edit")
                .child(html!("h3", {
                    .text("About")
                }))
                .apply_if(is_current_user, clone!(state => move |dom| {
                    dom.child(html!("fa-button", {
                        .prop("icon", "fa-light fa-pen")
                        .text("about")
                        .event(clone!(state => move |_: events::Click| {
                            state.active_popup.set(Some(ActivePopup::About))
                        }))
                    }))
                }))
            }))
            .child(html!("div", {
                .class("icon-label")
                .apply(|mut dom| {
                    if let Some(country) = &member.country_long {
                        dom = dom.child(html!("div", {
                            .class("item")
                            .child(html!("img-ui", {
                                .prop("path", "entry/community/member-details/location.svg")
                            }))
                            .child(html!("p", {
                                .text(&country)
                            }))
                        }));
                    }
                    if let Some(organization) = &member.organization {
                        dom = dom.child(html!("div", {
                            .class("item")
                            .child(html!("img-ui", {
                                .prop("path", "entry/community/member-details/organization.svg")
                            }))
                            .child(html!("p", {
                                .text(&organization)
                            }))
                        }));
                    }
                    if let Some(persona) = &member.persona {
                        dom = dom.child(html!("div", {
                            .class("item")
                            .child(html!("img-ui", {
                                .prop("path", "entry/community/member-details/persona.svg")
                            }))
                            .child(html!("p", {
                                .text(&persona.join(", "))
                            }))
                        }));
                    }
                    if let Some(languages_spoken) = &member.languages_spoken {
                        if languages_spoken.len() > 0 {
                            let languages = languages_spoken.iter().map(|l| Language::code_to_display_name(l)).join(", ");
                            dom = dom.child(html!("div", {
                                .class("item")
                                .child(html!("img-ui", {
                                    .prop("path", "entry/community/member-details/language.svg")
                                }))
                                .child(html!("p", {
                                    .text(&languages)
                                }))
                            }));
                        }
                    }
                    dom
                })
            }))
            .apply(|mut dom| {
                if member.bio.is_some() || is_current_user {
                    dom = dom
                        .child(html!("hr"))
                        .child(html!("div", {
                            .class("header-with-edit")
                            .child(html!("h3", {
                                .text("Bio")
                            }))
                            .apply_if(is_current_user, clone!(state => move |dom| {
                                dom.child(html!("fa-button", {
                                    .prop("icon", "fa-light fa-pen")
                                    .text("Bio")
                                    .event(clone!(state => move |_: events::Click| {
                                        state.active_popup.set(Some(ActivePopup::Bio))
                                    }))
                                }))
                            }))
                        }))
                }
                if let Some(bio) = &member.bio {
                    dom = dom
                        .child(html!("p", {
                            .class("about-text")
                            .text(&bio)
                        }))
                }
                dom
            })
        })
    }

    fn render_creations(self: &Rc<Self>) -> Dom {
        let state = self;
        html!("section", {
            .prop("id", "creations")
            .class("creations-section")
            .child(html!("h3", {
                .text("Jigzi creations")
            }))
            .child_signal(state.jigs.signal_cloned().map(clone!(state => move|jigs| {
                if matches!(&jigs, Some(jigs) if jigs.is_empty()) {
                    return None;
                }
                Some(match jigs {
                    None => html!("progress"),
                    Some(jigs) => {
                        if jigs.is_empty() {
                            return None;
                        }
                        html!("div", {
                            .class("items-container")
                            .class("jigs")
                            .child(html!("h4", {
                                .text("Jigs")
                                .text_signal(state.jigs_count.signal().map(|count| {
                                    count.map(|count| format!(" ({})", count.to_string())).unwrap_or_default()
                                }))
                            }))
                            .child(html!("div", {
                                .class("items")
                                .children(jigs.into_iter().map(|jig| {
                                    state.render_asset(jig.into())
                                }))
                            }))
                        })
                    },
                })
            })))
            .child_signal(state.playlists.signal_cloned().map(clone!(state => move|playlists| {
                if matches!(&playlists, Some(playlists) if playlists.is_empty()) {
                    return None;
                }
                Some(match playlists {
                    None => html!("progress"),
                    Some(playlists) => {
                        if playlists.is_empty() {
                            return None;
                        }
                        html!("div", {
                            .class("items-container")
                            .class("playlists")
                            .child(html!("h4", {
                                .text("Playlists")
                                .text_signal(state.playlists_count.signal().map(|count| {
                                    count.map(|count| format!(" ({})", count.to_string())).unwrap_or_default()
                                }))
                            }))
                            .child(html!("div", {
                                .class("items")
                                .children(playlists.into_iter().map(|playlist| {
                                    state.render_asset(playlist.into())
                                }))
                            }))
                        })
                    },
                })
            })))
            .child_signal(state.resources.signal_cloned().map(clone!(state => move|resources| {
                if matches!(&resources, Some(resources) if resources.is_empty()) {
                    return None;
                }
                Some(match resources {
                    None => html!("progress"),
                    Some(resources) => {
                        if resources.is_empty() {
                            return None;
                        }
                        html!("div", {
                            .class("items-container")
                            .class("resources")
                            .child(html!("h4", {
                                .text("Resources")
                                .text_signal(state.resources_count.signal().map(|count| {
                                    count.map(|count| format!(" ({})", count.to_string())).unwrap_or_default()
                                }))
                            }))
                            .child(html!("div", {
                                .class("items")
                                .children(resources.into_iter().map(|resources| {
                                    state.render_asset(resources.into())
                                }))
                            }))
                        })
                    },
                })
            })))
            .child_signal(state.courses.signal_cloned().map(clone!(state => move|courses| {
                if matches!(&courses, Some(courses) if courses.is_empty()) {
                    return None;
                }
                Some(match courses {
                    None => html!("progress"),
                    Some(courses) => {
                        if courses.is_empty() {
                            return None;
                        }
                        html!("div", {
                            .class("items-container")
                            .class("courses")
                            .child(html!("h4", {
                                .text("Courses")
                                .text_signal(state.courses_count.signal().map(|count| {
                                    count.map(|count| format!(" ({})", count.to_string())).unwrap_or_default()
                                }))
                            }))
                            .child(html!("div", {
                                .class("items")
                                .children(courses.into_iter().map(|course| {
                                    state.render_asset(course.into())
                                }))
                            }))
                        })
                    },
                })
            })))
        })
    }

    fn render_asset(self: &Rc<Self>, asset: Asset) -> Dom {
        let state = self;
        let asset_id = asset.id();
        render_asset_card(
            &asset,
            AssetCardConfig {
                bottom_indicator: AssetCardBottomIndicator::Author,
                dense: true,
                menu: Some(Rc::new(clone!(state => move || {
                    html!("menu-kebab", {
                        .prop("slot", "menu")
                        .children(&mut [
                            html!("menu-line", {
                                .prop("icon", "play")
                                .event(clone!(state => move |_: events::Click| {
                                    state.play_asset.set(Some(asset_id));
                                }))
                            })
                        ])
                    })
                }))),
                ..Default::default()
            },
        )
    }

    fn render_network(self: &Rc<Self>) -> Dom {
        let state = self;
        html!("section", {
            .prop("id", "network")
            .class("network-section")
            .child(html!("h3", {
                .text_signal(state.member.signal_ref(|member| {
                    member.as_ref().map(|member| {
                        format!("{} {}'s network", member.given_name, member.family_name)
                    }).unwrap_or_default()
                }))
            }))
            .child_signal(state.circles.signal_ref(clone!(state => move|circles| {
                if matches!(&circles, Some(circles) if circles.is_empty()) {
                    return None;
                }
                Some(match circles {
                    None => html!("progress"),
                    Some(circles) => {
                        if circles.is_empty() {
                            return None;
                        }
                        html!("div", {
                            .class("items-container")
                            .class("circles")
                            .child(html!("h4", {
                                .text("Circles")
                                .text_signal(state.circles_count.signal().map(|count| {
                                    count.map(|count| format!(" ({})", count.to_string())).unwrap_or_default()
                                }))
                            }))
                            .child(html!("div", {
                                .class("items")
                                .children(circles.into_iter().map(|circle| {
                                    CircleCard {
                                        circle,
                                        slot: "",
                                        is_member: Mutable::new(false).read_only(),
                                        on_member: Box::new(|_|{})
                                    }.render()
                                }))
                            }))
                        })
                    },
                })
            })))
            .child_signal(state.following.signal_ref(clone!(state => move|following| {
                if matches!(&following, Some(following) if following.is_empty()) {
                    return None;
                }
                Some(match following {
                    None => html!("progress"),
                    Some(following) => {
                        if following.is_empty() {
                            return None;
                        }
                        html!("div", {
                            .class("items-container")
                            .class("following")
                            .child(html!("h4", {
                                .text("Following")
                                .text_signal(state.following_count.signal().map(|count| {
                                    count.map(|count| format!(" ({})", count.to_string())).unwrap_or_default()
                                }))
                            }))
                            .child(html!("div", {
                                .class("items")
                                .children(following.into_iter().map(|member| {
                                    MemberCard {
                                        member,
                                        slot: "",
                                        menu: None,
                                        following: Mutable::new(false).read_only(),
                                        on_follow: Box::new(|_| {}),
                                        admin_tag: false
                                    }.render()
                                }))
                            }))
                        })
                    },
                })
            })))
            .child_signal(state.followers.signal_ref(clone!(state => move |followers| {
                if matches!(&followers, Some(followers) if followers.is_empty()) {
                    return None;
                }
                Some(match followers {
                    None => html!("progress"),
                    Some(followers) => {
                        if followers.is_empty() {
                            return None;
                        }
                        html!("div", {
                            .class("items-container")
                            .class("followers")
                            .child(html!("h4", {
                                .text("Followers")
                                .text_signal(state.followers_count.signal().map(|count| {
                                    count.map(|count| format!(" ({})", count.to_string())).unwrap_or_default()
                                }))
                            }))
                            .child(html!("div", {
                                .class("items")
                                .children(followers.into_iter().map(|member| {
                                    MemberCard {
                                        member,
                                        slot: "",
                                        menu: None,
                                        following: Mutable::new(false).read_only(),
                                        on_follow: Box::new(|_| {}),
                                        admin_tag: false
                                    }.render()
                                }))
                            }))
                        })
                    },
                })
            })))
        })
    }

    fn popups_mixin(self: &Rc<Self>, dom: DomBuilder<ShadowRoot>) -> DomBuilder<ShadowRoot> {
        let state = self;
        dom.child_signal(
            state
                .active_popup
                .signal()
                .map(clone!(state => move |active_popup| {
                    active_popup.map(clone!(state => move |active_popup| {
                        Dialog::render(
                            clone!(state => move || {
                                let callbacks = EditProfileCallbacks {
                                    save_changes: Box::new(clone!(state => move|user| {
                                        state.save_profile_changes(user);
                                    })),
                                    close: Box::new(clone!(state => move || {
                                        state.active_popup.set(None);
                                    }))
                                };
                                match active_popup {
                                    ActivePopup::About => {
                                        EditAbout::new(
                                            get_user_cloned().unwrap_ji(),
                                            callbacks
                                        ).render()
                                    },
                                    ActivePopup::Bio => {
                                        EditBio::new(
                                            get_user_cloned().unwrap_ji(),
                                            callbacks
                                        ).render()
                                    },
                                    ActivePopup::Image => {
                                        EditImage::new(
                                            get_user_cloned().unwrap_ji(),
                                            callbacks
                                        ).render()
                                    },
                                }
                            }),
                            Some(Box::new(clone!(state => move || {
                                state.active_popup.set(None);
                            })))
                        )
                    }))
                })),
        )
        .child_signal(state.play_asset.signal_cloned().map(
            clone!(state => move|play_asset| {
                play_asset.map(|jig_id| {
                    let close = clone!(state => move || {
                        state.play_asset.set(None);
                    });
                    PlayerPopup::new_default_player_options(
                        jig_id.into(),
                        PreviewPopupCallbacks::new(close)
                    ).render(None)
                })
            }),
        ))
    }

    fn follow_button_signal(self: &Rc<Self>) -> impl Signal<Item = Option<Dom>> {
        let state = self;
        state
            .community_state
            .followings
            .signal_ref(clone!(state => move |users_followings| {
                let is_following = match users_followings {
                    None => false,
                    Some(users_followings) => {
                        users_followings.iter().any(|followee| followee == &state.member_id)
                    },
                };
                Some(match is_following {
                    true => {
                        html!("button-rect", {
                            .class("follow-button")
                            .prop("kind", "outline")
                            .prop("color", "green")
                            .child(html!("fa-icon", {
                                .prop("icon", "fa-solid fa-check")
                            }))
                            .text(STR_FOLLOWING)
                            .event(clone!(state => move |_: events::Click| {
                                state.unfollow_member();
                            }))
                        })
                    },
                    false => {
                        html!("button-rect", {
                            .class("follow-button")
                            .prop("kind", "outline")
                            .prop("color", "blue")
                            .text(STR_FOLLOW)
                            .event(clone!(state => move |_: events::Click| {
                                state.follow_member();
                            }))
                        })
                    },
                })
            }))
    }
}

fn jump_to(el: HtmlElement, selector: &str) -> Option<()> {
    let el = el
        .get_root_node()
        .dyn_into::<ShadowRoot>()
        .ok()?
        .query_selector(selector)
        .ok()??;
    el.scroll_into_view_with_scroll_into_view_options(
        ScrollIntoViewOptions::new().behavior(ScrollBehavior::Smooth),
    );
    Some(())
}<|MERGE_RESOLUTION|>--- conflicted
+++ resolved
@@ -22,12 +22,7 @@
     prelude::{get_user_cloned, get_user_id},
     unwrap::UnwrapJiExt,
 };
-<<<<<<< HEAD
-use wasm_bindgen::JsCast;
-use wasm_bindgen::JsValue;
-=======
 use wasm_bindgen::{JsCast, JsValue};
->>>>>>> d2fd71ba
 use web_sys::{HtmlElement, ScrollBehavior, ScrollIntoViewOptions, ShadowRoot};
 
 const STR_FOLLOWING: &str = "Following";
