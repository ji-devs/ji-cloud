use dominator::{clone, html, with_node, Dom};
use futures_signals::{map_ref, signal::{Mutable, SignalExt}};
use utils::events;
use web_sys::{HtmlElement, HtmlInputElement, HtmlTextAreaElement};

use super::{
    actions,
    components::{
        additional_resources::render as AdditionalResourcesRender, age::render as AgeRender,
        categories_pills::render as CategoriesPillsRender,
        categories_select::render as CategoriesSelectRender,
        goal::render as GoalRender,
        language::render as LanguageRender,
    },
    state::*,
};
<<<<<<< HEAD
use components::{
    module::_common::thumbnail::ModuleThumbnail,
    tooltip::{
        callbacks::TooltipErrorCallbacks,
        dom::render as TooltipDom,
        state::{
            MoveStrategy, Placement, State as TooltipState, TooltipData, TooltipError, TooltipTarget,
        },
    }
};
=======
use components::{module::_common::thumbnail::ModuleThumbnail, tooltip::{
    callbacks::TooltipErrorCallbacks,
    dom::render as TooltipDom,
    state::{
        MoveStrategy, Placement, State as TooltipState, TooltipData, TooltipError, TooltipTarget,
    },
}};
>>>>>>> 9b2a6f17
use std::rc::Rc;
use super::super::state::State as JigEditState;

const STR_PUBLISH_JIG: &'static str = "Publish JIG";
const STR_PUBLIC_LABEL: &'static str = "My JIG is public";
const STR_NAME_LABEL: &'static str = "JIG’s name";
const STR_DESCRIPTION_LABEL: &'static str = "Description";
const STR_MISSING_INFO_TOOLTIP: &'static str = "Please fill in the missing information.";

pub fn render(jig_edit_state: Rc<JigEditState>) -> Dom {
    let state: Mutable<Option<Rc<State>>> = Mutable::new(None);

    html!("empty-fragment", {
        .future(clone!(state => async move {
            let _state = State::load_new(jig_edit_state).await;
            state.set(Some(Rc::new(_state)));
        }))
        .property("slot", "main")
        .child_signal(state.signal_cloned().map(|state| {
            state.map(|state| render_page(state.clone()))
        }))
        .child(html!("window-loader-block", {
            .property_signal("visible", state.signal_ref(|state| state.is_none()))
        }))
    })
}

fn render_page(state: Rc<State>) -> Dom {
    html!("jig-edit-publish", {
        .children(&mut [
            ModuleThumbnail::render(
                Rc::new(ModuleThumbnail {
                    jig_id: state.jig.id.clone(),
                    //Cover module (first module) is guaranteed to exist
                    module: state.jig.modules.lock_ref()[0].clone(),
                    is_jig_fallback: true,
                }),
                Some("img")
            ),
            html!("label", {
                .property("slot", "public")
                .text(STR_PUBLIC_LABEL)
                .child(html!("input-switch", {
                    .property_signal("enabled", state.jig.is_public.signal_cloned())
                    .event(clone!(state => move |evt: events::CustomToggle| {
                        let value = evt.value();
                        state.jig.is_public.set(value);
                    }))
                }))
            })
            ,
            html!("input-wrapper", {
                .property("slot", "name")
                .property("label", STR_NAME_LABEL)
                .property("withHebrewButtons", true)
                .property_signal("error", {
                    (map_ref! {
                        let submission_tried = state.submission_tried.signal(),
                        let value = state.jig.display_name.signal_cloned()
                            => (*submission_tried, value.clone())
                    })
                        .map(|(submission_tried, value)| {
                            submission_tried && value.is_empty()
                        })
                })
                .child(html!("input" => HtmlInputElement, {
                    .with_node!(elem => {
                        .property_signal("value", state.jig.display_name.signal_cloned())
                        .event(clone!(state => move |_evt: events::Input| {
                            let value = elem.value();
                            state.jig.display_name.set(value);
                        }))
                    })
                }))
            }),
            html!("input-wrapper", {
                .property("slot", "description")
                .property("label", STR_DESCRIPTION_LABEL)
                .property("withHebrewButtons", true)
                .property_signal("error", {
                    (map_ref! {
                        let submission_tried = state.submission_tried.signal(),
                        let value = state.jig.description.signal_cloned()
                            => (*submission_tried, value.clone())
                    })
                        .map(|(submission_tried, value)| {
                            submission_tried && value.is_empty()
                        })
                })
                .child(html!("textarea" => HtmlTextAreaElement, {
                    .with_node!(elem => {
                        .text_signal(state.jig.description.signal_cloned())
                        .event(clone!(state => move |_: events::Input| {
                            let value = elem.value();
                            state.jig.description.set(value);
                        }))
                    })
                }))
            }),

            AgeRender(state.clone()),
            LanguageRender(state.clone()),
            GoalRender(state.clone()),
            CategoriesSelectRender(state.clone()),
            CategoriesPillsRender(state.clone()),

            html!("div" => HtmlElement, {
                .property("slot", "publish")
                .with_node!(elem => {
                    .child(html!("button-rect", {
                        .property("iconAfter", "rocket")
                        .text(STR_PUBLISH_JIG)
                        .event(clone!(state => move |_: events::Click| {
                            actions::save_jig(state.clone());
                        }))
                    }))
                    .child_signal(state.submission_tried.signal().map(clone!(elem => move |submission_tried| {
                        if submission_tried {
                            let data = TooltipData::Error(Rc::new(TooltipError {
                                placement: Placement::Bottom,
                                slot: None,
                                body: String::from(STR_MISSING_INFO_TOOLTIP),
                                max_width: None,
                                callbacks: TooltipErrorCallbacks::new(Some(||{}))
                            }));

                            let target = TooltipTarget::Element(elem.clone(), MoveStrategy::Track);

                            Some(TooltipDom(Rc::new(TooltipState::new(target, data))))
                        } else {
                            None
                        }
                    })))
                })
            }),
        ])
        .children(AdditionalResourcesRender(state.clone()))
    })
}<|MERGE_RESOLUTION|>--- conflicted
+++ resolved
@@ -14,18 +14,6 @@
     },
     state::*,
 };
-<<<<<<< HEAD
-use components::{
-    module::_common::thumbnail::ModuleThumbnail,
-    tooltip::{
-        callbacks::TooltipErrorCallbacks,
-        dom::render as TooltipDom,
-        state::{
-            MoveStrategy, Placement, State as TooltipState, TooltipData, TooltipError, TooltipTarget,
-        },
-    }
-};
-=======
 use components::{module::_common::thumbnail::ModuleThumbnail, tooltip::{
     callbacks::TooltipErrorCallbacks,
     dom::render as TooltipDom,
@@ -33,7 +21,6 @@
         MoveStrategy, Placement, State as TooltipState, TooltipData, TooltipError, TooltipTarget,
     },
 }};
->>>>>>> 9b2a6f17
 use std::rc::Rc;
 use super::super::state::State as JigEditState;
 
