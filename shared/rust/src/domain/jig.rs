//! Types for JIGs.

pub mod additional_resource;
pub use additional_resource::{AdditionalResource, AdditionalResourceId};

pub mod module;
// avoid breaking Changes
pub use module::{LiteModule, Module, ModuleKind};

pub mod player;
pub use player::{JigPlayerSettings, TextDirection};

use chrono::{DateTime, Utc};
use serde::{Deserialize, Serialize};
use std::{collections::HashSet, fmt, str::FromStr};
use uuid::Uuid;

use super::{
    category::CategoryId,
    meta::{AffiliationId, AgeRangeId, GoalId, ResourceTypeId},
};
use crate::domain::jig::module::body::ThemeId;

/// Wrapper type around [`Uuid`], represents the ID of a JIG.
#[derive(Copy, Clone, Eq, PartialEq, Serialize, Deserialize, Debug)]
#[cfg_attr(feature = "backend", derive(sqlx::Type))]
#[cfg_attr(feature = "backend", sqlx(transparent))]
pub struct JigId(pub Uuid);

/// Special parameter for allowing implicit `me` as a user.
#[derive(Clone, Eq, PartialEq, Debug)]
pub enum UserOrMe {
    /// We should use the user found in the session auth.
    Me,

    /// we should use the provided user.
    User(Uuid),
}

impl serde::Serialize for UserOrMe {
    fn serialize<S>(&self, serializer: S) -> Result<S::Ok, S::Error>
    where
        S: serde::Serializer,
    {
        match self {
            UserOrMe::Me => serializer.serialize_str("me"),
            UserOrMe::User(id) => serializer.collect_str(&id.to_hyphenated()),
        }
    }
}

impl<'de> serde::Deserialize<'de> for UserOrMe {
    fn deserialize<D>(deserializer: D) -> Result<Self, D::Error>
    where
        D: serde::Deserializer<'de>,
    {
        struct Visitor;

        impl<'de> serde::de::Visitor<'de> for Visitor {
            type Value = UserOrMe;

            fn expecting(&self, formatter: &mut fmt::Formatter<'_>) -> fmt::Result {
                formatter.write_str("`me` or `<uuid>`")
            }

            fn visit_str<E>(self, value: &str) -> Result<Self::Value, E>
            where
                E: serde::de::Error,
            {
                if value == "me" {
                    Ok(UserOrMe::Me)
                } else {
                    Uuid::from_str(value)
                        .map(UserOrMe::User)
                        .map_err(|e| E::custom(format!("failed to parse id: {}", e)))
                }
            }
        }

        deserializer.deserialize_str(Visitor)
    }
}

/// Access level for the jig.
#[derive(Serialize, Deserialize, Copy, Clone, Eq, PartialEq, Debug)]
#[cfg_attr(feature = "backend", derive(sqlx::Type))]
#[serde(rename_all = "camelCase")]
#[repr(i16)]
pub enum PrivacyLevel {
    /// Publicly available and indexed. Can be shared with others.
    Public = 0,

    /// Not indexed, but can be accessed by non-owners if the id is known. "Private" in the front-end
    Unlisted = 1,

    /// NOT IMPLEMENTED. Only available to the author.
    Private = 2,
}

impl PrivacyLevel {
    /// Represents the privacy level as a `str`. Relevant for Algolia tag filtering.
    pub fn as_str(&self) -> &'static str {
        match self {
            Self::Public => "public",
            Self::Unlisted => "unlisted",
            Self::Private => "private",
        }
    }
}

impl Default for PrivacyLevel {
    fn default() -> Self {
        Self::Public
    }
}

/// Request to create a new JIG.
///
/// This creates the draft and live [JigData](JigData) copies with the requested info.
#[derive(Serialize, Deserialize, Debug, Default)]
#[serde(rename_all = "camelCase")]
pub struct JigCreateRequest {
    /// The JIG's name.
    #[serde(default)]
    pub display_name: String,

    /// The goals of this JIG.
    #[serde(skip_serializing_if = "Vec::is_empty")]
    #[serde(default)]
    pub goals: Vec<GoalId>,

    /// This JIG's age ranges.
    #[serde(skip_serializing_if = "Vec::is_empty")]
    #[serde(default)]
    pub age_ranges: Vec<AgeRangeId>,

    /// This jig's affiliations.
    #[serde(skip_serializing_if = "Vec::is_empty")]
    #[serde(default)]
    pub affiliations: Vec<AffiliationId>,

    /// The language the jig uses.
    ///
    /// If None, uses the user's language.
    ///
    /// NOTE: in the format `en`, `eng`, `en-US`, `eng-US` or `eng-USA`. To be replaced with a struct that enforces this.
    pub language: Option<String>,

    /// The jig's categories.
    #[serde(skip_serializing_if = "Vec::is_empty")]
    #[serde(default)]
    pub categories: Vec<CategoryId>,

    /// Description of the jig. Defaults to empty string.
    #[serde(default)]
    pub description: String,

    /// Default player settings for this jig.
    #[serde(default)]
    pub default_player_settings: JigPlayerSettings,
}

/// Whether the data is draft or live.
#[derive(Serialize, Deserialize, Clone, Copy, Debug)]
#[cfg_attr(feature = "backend", derive(sqlx::Type))]
#[repr(i16)]
pub enum DraftOrLive {
    /// Represents a draft copy
    Draft = 0,
    /// Represents a live copy
    Live = 1,
}

impl DraftOrLive {
    /// Returns `true` for a [`Self::Live`] value.
    ///
    /// ```
    /// let x = DraftOrLive::Live;
    /// assert_eq!(x.is_live(), true);
    ///
    /// let x = DraftOrLive::Draft;
    /// assert_eq!(x.is_live(), false);
    /// ```
    pub fn is_live(&self) -> bool {
        matches!(*self, DraftOrLive::Live)
    }

    /// Returns `true` for a [`Draft`] value.
    ///
    /// ```
    /// let x = DraftOrLive::Live;
    /// assert_eq!(x.is_draft(), false);
    ///
    /// let x = DraftOrLive::Draft;
    /// assert_eq!(x.is_draft(), true);
    /// ```
    pub fn is_draft(&self) -> bool {
        !self.is_live()
    }
}

impl From<DraftOrLive> for bool {
    fn from(draft_or_live: DraftOrLive) -> Self {
        match draft_or_live {
            DraftOrLive::Draft => false,
            DraftOrLive::Live => true,
        }
    }
}

impl From<bool> for DraftOrLive {
    fn from(draft_or_live: bool) -> Self {
        match draft_or_live {
            false => DraftOrLive::Draft,
            true => DraftOrLive::Live,
        }
    }
}

/// Struct containing an additional resource Id.
#[derive(Serialize, Deserialize, Clone, Debug)]
#[serde(rename_all = "camelCase")]
pub struct AdditionalResourceIdStruct {
    /// Id field containing AdditionalResourceID.
    pub id: AdditionalResourceId,
}

/// The over-the-wire representation of a JIG's data. This can either be the live copy or the draft copy.
#[derive(Serialize, Deserialize, Clone, Debug)]
#[serde(rename_all = "camelCase")]
pub struct JigData {
    /// Whether the JIG data is the live copy or the draft.
    pub draft_or_live: DraftOrLive,

    /// The JIG's name.
    pub display_name: String,

    /// The JIG's remaining modules.
    ///
    /// NOTE: the first module will always exist and will always be of type cover
    pub modules: Vec<LiteModule>,

    /// This jig's age ranges.
    pub age_ranges: Vec<AgeRangeId>,

    /// This jig's affiliations.
    pub affiliations: Vec<AffiliationId>,

    /// The goals of this jig.
    pub goals: Vec<GoalId>,

    /// The language the jig uses.
    ///
    /// NOTE: in the format `en`, `eng`, `en-US`, `eng-US` or `eng-USA`. To be replaced with a struct that enforces this.
    pub language: String,

    /// The jig's categories.
    pub categories: Vec<CategoryId>,

    /// Additional resources of this JIG.
<<<<<<< HEAD
    pub additional_resources: Vec<AdditionalResourceIdStruct>,
=======
    pub additional_resources: Vec<AdditionalResource>,
>>>>>>> 762b1721

    /// Description of the jig.
    pub description: String,

    /// When the jig was last edited
    pub last_edited: Option<DateTime<Utc>>,

    /// Default player settings for this jig.
    pub default_player_settings: JigPlayerSettings,

    /// Theme for this jig, identified by `[ThemeId](jig::module::body::ThemeId)`.
    pub theme: ThemeId,

    /// Background audio
    pub audio_background: Option<AudioBackground>,

    /// Audio effects
    pub audio_effects: AudioEffects,

    /// The privacy level on the JIG.
    pub privacy_level: PrivacyLevel,

    /// Primary material for jig
    pub jig_focus: JigFocus,

    /// Lock this jig
    pub locked: bool,

    /// Other keywords used to searched for jigs
    pub other_keywords: String,

    /// translated keywords used to searched for jigs
    pub translated_keywords: String,
}

/// Access level for the jig.
#[derive(Serialize, Deserialize, Copy, Clone, Eq, PartialEq, Debug)]
#[cfg_attr(feature = "backend", derive(sqlx::Type))]
#[serde(rename_all = "camelCase")]
#[repr(i16)]
pub enum JigFocus {
    /// Jig focuses on modules
    Modules = 0,

    /// Jig focuses on Resources
    Resources = 1,
}

impl JigFocus {
    /// Represents the privacy level as a `str`. Relevant for Algolia tag filtering.
    pub fn as_str(&self) -> &'static str {
        match self {
            Self::Modules => "modules",
            Self::Resources => "resources",
        }
    }

    /// check if is modules
    pub fn is_modules(&self) -> bool {
        self == &Self::Modules
    }

    /// check if is resources
    pub fn is_resources(&self) -> bool {
        self == &Self::Resources
    }
}

impl Default for JigFocus {
    fn default() -> Self {
        Self::Modules
    }
}

/// These fields can be edited by admin and can be viewed by everyone
#[derive(Serialize, Deserialize, Clone, Debug)]
#[serde(rename_all = "camelCase")]
pub struct JigAdminData {
    /// Rating for jig, weighted for jig search
    #[serde(default)]
    pub rating: Option<JigRating>,

    /// if true does not appear in search
    pub blocked: bool,

    /// Indicates jig has been curated by admin
    pub curated: bool,
}

/// These fields can be edited by admin and can be viewed by everyone
#[derive(Serialize, Deserialize, Debug, Default)]
#[serde(rename_all = "camelCase")]
pub struct JigAdminUpdateData {
    /// Rating for jig, weighted for jig search
    #[serde(skip_serializing_if = "Option::is_none")]
    #[serde(default)]
    pub rating: Option<JigRating>,

    /// if true does not appear in search
    #[serde(skip_serializing_if = "Option::is_none")]
    #[serde(default)]
    pub blocked: Option<bool>,

    /// Indicates jig has been curated by admin
    #[serde(skip_serializing_if = "Option::is_none")]
    #[serde(default)]
    pub curated: Option<bool>,
}

/// Admin rating for Jig
#[derive(Serialize, Deserialize, Debug, Clone, Copy, Eq, PartialEq)]
#[cfg_attr(feature = "backend", derive(sqlx::Type))]
#[serde(rename_all = "camelCase")]
#[repr(i16)]
pub enum JigRating {
    #[allow(missing_docs)]
    One = 1,
    #[allow(missing_docs)]
    Two = 2,
    #[allow(missing_docs)]
    Three = 3,
    #[allow(missing_docs)]
    NoRating = 17,
}

/// Audio for background music
#[derive(Serialize, Deserialize, Debug, Clone, Copy, Eq, PartialEq)]
#[cfg_attr(feature = "backend", derive(sqlx::Type))]
#[serde(rename_all = "camelCase")]
#[repr(i16)]
pub enum AudioBackground {
    #[allow(missing_docs)]
    FunForKids = 0,
    #[allow(missing_docs)]
    DancingHappy = 1,
    #[allow(missing_docs)]
    Jigzi1 = 2,
    #[allow(missing_docs)]
    Jigzi2 = 3,
    #[allow(missing_docs)]
    Jigzi3 = 4,
}

impl AudioBackground {
    /// Get all enum variants
    pub fn variants() -> Vec<AudioBackground> {
        vec![
            AudioBackground::FunForKids,
            AudioBackground::DancingHappy,
            AudioBackground::Jigzi1,
            AudioBackground::Jigzi2,
            AudioBackground::Jigzi3,
        ]
    }
}

/// Audio Effects
#[derive(Serialize, Deserialize, Debug, Clone, Default)]
#[serde(rename_all = "camelCase")]
pub struct AudioEffects {
    /// Positive audio feedback
    pub feedback_positive: HashSet<AudioFeedbackPositive>,

    /// Negative audio feedback
    pub feedback_negative: HashSet<AudioFeedbackNegative>,
}

/// Negative Audio Feedback
#[derive(Serialize, Deserialize, Debug, Clone, Copy, Eq, PartialEq, Hash)]
#[cfg_attr(feature = "backend", derive(sqlx::Type))]
#[serde(rename_all = "camelCase")]
#[repr(i16)]
pub enum AudioFeedbackNegative {
    #[allow(missing_docs)]
    Bang = 0,
    #[allow(missing_docs)]
    Boing = 1,
    #[allow(missing_docs)]
    Buzz = 2,
    #[allow(missing_docs)]
    Buzzer = 3,
    #[allow(missing_docs)]
    Clang = 4,
    #[allow(missing_docs)]
    Clicks = 5,
    #[allow(missing_docs)]
    Incorrect = 6,
    #[allow(missing_docs)]
    JumpWrong = 7,
    #[allow(missing_docs)]
    NotRight = 8,
    #[allow(missing_docs)]
    OhNo = 9,
    #[allow(missing_docs)]
    ShortClang = 10,
    #[allow(missing_docs)]
    Whir = 11,
}
impl AudioFeedbackNegative {
    /// Get all enum variants
    pub fn variants() -> Vec<AudioFeedbackNegative> {
        vec![
            AudioFeedbackNegative::Bang,
            AudioFeedbackNegative::Boing,
            AudioFeedbackNegative::Buzz,
            AudioFeedbackNegative::Buzzer,
            AudioFeedbackNegative::Clang,
            AudioFeedbackNegative::Clicks,
            AudioFeedbackNegative::Incorrect,
            AudioFeedbackNegative::JumpWrong,
            AudioFeedbackNegative::NotRight,
            AudioFeedbackNegative::OhNo,
            AudioFeedbackNegative::ShortClang,
            AudioFeedbackNegative::Whir,
        ]
    }
}

/// Positive Audio Feedback
#[derive(Serialize, Deserialize, Debug, Clone, Copy, Eq, PartialEq, Hash)]
#[cfg_attr(feature = "backend", derive(sqlx::Type))]
#[serde(rename_all = "camelCase")]
#[repr(i16)]
pub enum AudioFeedbackPositive {
    #[allow(missing_docs)]
    Correct = 0,
    #[allow(missing_docs)]
    Keys = 1,
    #[allow(missing_docs)]
    Magic = 2,
    #[allow(missing_docs)]
    Notes = 3,
    #[allow(missing_docs)]
    StarPing = 4,
    #[allow(missing_docs)]
    Ting = 5,
    #[allow(missing_docs)]
    Trumpet = 6,
    #[allow(missing_docs)]
    VoiceAwesome = 7,
    #[allow(missing_docs)]
    VoicesHurray = 8,
    #[allow(missing_docs)]
    VoiceYippee = 9,
    #[allow(missing_docs)]
    Xylophone = 10,
    #[allow(missing_docs)]
    Yes = 11,
}
impl AudioFeedbackPositive {
    /// Get all enum variants
    pub fn variants() -> Vec<AudioFeedbackPositive> {
        vec![
            AudioFeedbackPositive::Correct,
            AudioFeedbackPositive::Keys,
            AudioFeedbackPositive::Magic,
            AudioFeedbackPositive::Notes,
            AudioFeedbackPositive::StarPing,
            AudioFeedbackPositive::Ting,
            AudioFeedbackPositive::Trumpet,
            AudioFeedbackPositive::VoiceAwesome,
            AudioFeedbackPositive::VoicesHurray,
            AudioFeedbackPositive::VoiceYippee,
            AudioFeedbackPositive::Xylophone,
            AudioFeedbackPositive::Yes,
        ]
    }
}

/// The response returned when a request for `GET`ing a jig is successful.
#[derive(Serialize, Deserialize, Debug, Clone)]
#[serde(rename_all = "camelCase")]
pub struct JigResponse {
    /// The ID of the JIG.
    pub id: JigId,

    /// When (if at all) the JIG has published a draft to live.
    pub published_at: Option<DateTime<Utc>>,

    /// The ID of the JIG's original creator ([`None`] if unknown).
    pub creator_id: Option<Uuid>,

    /// The current author
    pub author_id: Option<Uuid>,

    /// The author's name, as "{given_name} {family_name}".
    pub author_name: Option<String>,

    /// Number of likes on Jig
    pub likes: i64,

    /// Number of plays Jig
    pub plays: i64,

    /// True if Jig cover is set
    ///
    /// NOTE: the cover is always technically there, this is just to indicate if the user has dragged the cover,
    /// needed just for the UI
    pub first_cover_assigned: bool,

    /// The data of the requested JIG.
    pub jig_data: JigData,

    /// Admin data for Jig
    pub admin_data: JigAdminData,
}

/// Request for updating a JIG's draft data.
#[derive(Serialize, Deserialize, Debug, Default)]
#[serde(rename_all = "camelCase")]
pub struct JigUpdateDraftDataRequest {
    /// The JIG's name.
    #[serde(skip_serializing_if = "Option::is_none")]
    #[serde(default)]
    pub display_name: Option<String>,

    /// The language the jig uses.
    ///
    /// NOTE: in the format `en`, `eng`, `en-US`, `eng-US` or `eng-USA`. To be replaced with a struct that enforces this.
    #[serde(skip_serializing_if = "Option::is_none")]
    #[serde(default)]
    pub language: Option<String>,

    /// The jig's categories.
    #[serde(skip_serializing_if = "Option::is_none")]
    #[serde(default)]
    pub categories: Option<Vec<CategoryId>>,

    /// The goals of this jig.
    #[serde(skip_serializing_if = "Option::is_none")]
    #[serde(default)]
    pub goals: Option<Vec<GoalId>>,

    /// The jig's age ranges.
    #[serde(skip_serializing_if = "Option::is_none")]
    #[serde(default)]
    pub age_ranges: Option<Vec<AgeRangeId>>,

    /// The jig's affiliations.
    #[serde(skip_serializing_if = "Option::is_none")]
    #[serde(default)]
    pub affiliations: Option<Vec<AffiliationId>>,

    /// The current author
    #[serde(skip_serializing_if = "Option::is_none")]
    #[serde(default)]
    pub author_id: Option<Uuid>,

    /// Description of the jig.
    #[serde(skip_serializing_if = "Option::is_none")]
    #[serde(default)]
    pub description: Option<String>,

    /// Default player settings for this jig.
    #[serde(skip_serializing_if = "Option::is_none")]
    #[serde(default)]
    pub default_player_settings: Option<JigPlayerSettings>,

    /// Theme for this jig, identified by `[ThemeId](jig::module::body::ThemeId)`.
    #[serde(skip_serializing_if = "Option::is_none")]
    #[serde(default)]
    pub theme: Option<ThemeId>,

    /// Background audio
    #[serde(deserialize_with = "super::deserialize_optional_field")]
    #[serde(skip_serializing_if = "Option::is_none")]
    #[serde(default)]
    pub audio_background: Option<Option<AudioBackground>>,

    /// Audio effects
    #[serde(skip_serializing_if = "Option::is_none")]
    #[serde(default)]
    pub audio_effects: Option<AudioEffects>,

    /// Privacy level for the jig.
    #[serde(skip_serializing_if = "Option::is_none")]
    #[serde(default)]
    pub privacy_level: Option<PrivacyLevel>,

    /// Optionally jig_focus by resource or modules.
    #[serde(skip_serializing_if = "Option::is_none")]
    #[serde(default)]
    pub jig_focus: Option<JigFocus>,

    /// Additional keywords for searches
    #[serde(skip_serializing_if = "Option::is_none")]
    #[serde(default)]
    pub other_keywords: Option<String>,

    /// Rating by admin for Jig
    #[serde(skip_serializing_if = "Option::is_none")]
    #[serde(default)]
    pub admin_data: Option<JigAdminUpdateData>,
}

/// Query for [`Browse`](crate::api::endpoints::jig::Browse).
#[derive(Serialize, Deserialize, Clone, Debug, Default)]
#[serde(rename_all = "camelCase")]
pub struct JigBrowseQuery {
    /// Optionally filter by `is_published`
    #[serde(default)]
    #[serde(skip_serializing_if = "Option::is_none")]
    pub is_published: Option<bool>,

    /// Optionally filter by author id.
    #[serde(default)]
    #[serde(skip_serializing_if = "Option::is_none")]
    pub author_id: Option<UserOrMe>,

    /// The page number of the jigs to get.
    #[serde(default)]
    #[serde(skip_serializing_if = "Option::is_none")]
    pub page: Option<u32>,

    /// Optionally jig_focus by resource or modules.
    #[serde(default)]
    #[serde(skip_serializing_if = "Option::is_none")]
    pub jig_focus: Option<JigFocus>,
}

/// Response for [`Browse`](crate::api::endpoints::jig::Browse).
#[derive(Serialize, Deserialize, Clone, Debug)]
#[serde(rename_all = "camelCase")]
pub struct JigBrowseResponse {
    /// the jigs returned.
    pub jigs: Vec<JigResponse>,

    /// The number of pages found.
    pub pages: u32,

    /// The total number of jigs found
    pub total_jig_count: u64,
}

/// Search for jigs via the given query string.
#[derive(Serialize, Deserialize, Clone, Debug, Default)]
#[serde(rename_all = "camelCase")]
pub struct JigSearchQuery {
    /// The query string.
    #[serde(default)]
    #[serde(skip_serializing_if = "String::is_empty")]
    pub q: String,

    /// The page number of the jigs to get.
    #[serde(default)]
    #[serde(skip_serializing_if = "Option::is_none")]
    pub page: Option<u32>,

    /// Optionally filter by `language`
    #[serde(default)]
    #[serde(skip_serializing_if = "Option::is_none")]
    pub language: Option<String>,

    /// Optionally filter by `age_ranges`
    ///
    /// Note: Currently does nothing
    #[serde(default)]
    #[serde(serialize_with = "super::csv_encode_uuids")]
    #[serde(deserialize_with = "super::from_csv")]
    #[serde(skip_serializing_if = "Vec::is_empty")]
    pub age_ranges: Vec<AgeRangeId>,

    /// Optionally filter by `affiliations`
    ///
    /// Note: Currently does nothing
    #[serde(default)]
    #[serde(serialize_with = "super::csv_encode_uuids")]
    #[serde(deserialize_with = "super::from_csv")]
    #[serde(skip_serializing_if = "Vec::is_empty")]
    pub affiliations: Vec<AffiliationId>,

    /// Optionally filter by `additional resources`
    #[serde(default)]
    #[serde(serialize_with = "super::csv_encode_uuids")]
    #[serde(deserialize_with = "super::from_csv")]
    #[serde(skip_serializing_if = "Vec::is_empty")]
    pub resource_types: Vec<ResourceTypeId>,

    /// Optionally filter by `categories`
    #[serde(default)]
    #[serde(serialize_with = "super::csv_encode_uuids")]
    #[serde(deserialize_with = "super::from_csv")]
    #[serde(skip_serializing_if = "Vec::is_empty")]
    pub categories: Vec<CategoryId>,

    /// Optionally filter by `goals`
    #[serde(default)]
    #[serde(serialize_with = "super::csv_encode_uuids")]
    #[serde(deserialize_with = "super::from_csv")]
    #[serde(skip_serializing_if = "Vec::is_empty")]
    pub goals: Vec<GoalId>,

    /// Optionally filter by `is_published`. This means that the jig's `publish_at < now()`.
    #[serde(default)]
    #[serde(skip_serializing_if = "Option::is_none")]
    pub is_published: Option<bool>,

    /// Optionally filter by the author
    #[serde(default)]
    #[serde(skip_serializing_if = "Option::is_none")]
    pub author: Option<Uuid>,

    /// Optionally filter by the author's name
    #[serde(default)]
    #[serde(skip_serializing_if = "Option::is_none")]
    pub author_name: Option<String>,

    /// Optionally jig_focus by resource or modules
    #[serde(default)]
    #[serde(skip_serializing_if = "Option::is_none")]
    pub jig_focus: Option<JigFocus>,

    /// Optionally search for jigs using keywords
    #[serde(default)]
    #[serde(skip_serializing_if = "Option::is_none")]
    pub other_keywords: Option<String>,

    /// Optionally search for jigs using translated keyword
    #[serde(default)]
    #[serde(skip_serializing_if = "Option::is_none")]
    pub translated_keywords: Option<String>,
}

/// Response for successful search.
#[derive(Serialize, Deserialize, Clone, Debug)]
#[serde(rename_all = "camelCase")]
pub struct JigSearchResponse {
    /// the jigs returned.
    pub jigs: Vec<JigResponse>,

    /// The number of pages found.
    pub pages: u32,

    /// The total number of jigs found
    pub total_jig_count: u64,
}

/// Response for successfully finding the draft of a jig.
#[derive(Serialize, Deserialize, Clone, Debug)]
#[serde(rename_all = "camelCase")]
pub struct JigIdResponse {
    /// The ID of the jig
    pub id: JigId,
}

/// Response for total count of public and published jig.
#[derive(Serialize, Deserialize, Clone, Debug)]
#[serde(rename_all = "camelCase")]
pub struct JigCountResponse {
    /// Total number of public and published jigs.
    pub total_count: u64,
}

/// Response for whether a user has liked a JIG.
#[derive(Serialize, Deserialize, Clone, Debug)]
pub struct JigLikedResponse {
    /// Whether the authenticated user has liked the current JIG
    pub is_liked: bool,
}

into_uuid![JigId];<|MERGE_RESOLUTION|>--- conflicted
+++ resolved
@@ -258,11 +258,7 @@
     pub categories: Vec<CategoryId>,
 
     /// Additional resources of this JIG.
-<<<<<<< HEAD
     pub additional_resources: Vec<AdditionalResourceIdStruct>,
-=======
-    pub additional_resources: Vec<AdditionalResource>,
->>>>>>> 762b1721
 
     /// Description of the jig.
     pub description: String,
